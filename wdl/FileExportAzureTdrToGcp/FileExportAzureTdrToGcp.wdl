--- conflicted
+++ resolved
@@ -1,29 +1,17 @@
 version 1.0
 
 workflow FileExport{
-<<<<<<< HEAD
-		input {
-		String export_type
-		String target_id
-		String bucket_id
-	}
-	call run_export {
-		input: export_type=export_type,
-				target_id=target_id,
-				bucket_id=bucket_id
-	}
-=======
-        input {
+  input {
         String export_type
         String target_id
         String bucket_id
     }
+    
     call run_export {
         input: export_type=export_type, 
                 target_id=target_id,
                 bucket_id=bucket_id
     }
->>>>>>> 73532127
 }
 
 task run_export{
