--- conflicted
+++ resolved
@@ -36,11 +36,8 @@
     parser.add_argument("--billing_project", required=True)
     parser.add_argument("--workspace_name", required=True)
     parser.add_argument("--dataset_id", required=True)
-<<<<<<< HEAD
-=======
     parser.add_argument("--target_table_name", required=True,
                         help="The name of the table in TDR")
->>>>>>> cf47f284
     parser.add_argument(
         "--terra_table_name",
         required=True,
@@ -75,13 +72,9 @@
         action="store_true",
         help="""If used, will use bulk mode for ingest. Using bulk mode for TDR Ingest loads data faster when ingesting
              a large number of files (e.g. more than 10,000 files) at once. The performance does come at the cost of
-<<<<<<< HEAD
              some safeguards (such as guaranteed rollbacks and potential recopying of files) and it also forces
              exclusive  locking of the dataset (i.e. you can’t run multiple ingests at once)"""
-=======
-             some safeguards (such as guaranteed rollbacks and potential recopying of files) and it also forces exclusive
-             locking of the dataset (i.e. you can’t run multiple ingests at once)"""
->>>>>>> cf47f284
+
     )
     parser.add_argument(
         "--max_retries",
@@ -93,13 +86,8 @@
         "--max_backoff_time",
         required=False,
         default=MAX_BACKOFF_TIME,
-<<<<<<< HEAD
         help=f"""The maximum backoff time for a failed request (in seconds). Defaults to {MAX_BACKOFF_TIME} seconds
         if not provided"""
-=======
-        help=f"The maximum backoff time for a failed request (in seconds).\
-        Defaults to {MAX_BACKOFF_TIME} seconds if not provided"
->>>>>>> cf47f284
     )
 
     return parser.parse_args()
@@ -121,7 +109,6 @@
 
     # Initialize the Terra and TDR classes
     token = Token(cloud=CLOUD_TYPE)
-<<<<<<< HEAD
     request_util = RunRequest(token=token, max_retries=max_retries, max_backoff_time=max_backoff_time)
     terra_workspace = TerraWorkspace(
         billing_project=billing_project, workspace_name=workspace_name, request_util=request_util
@@ -130,18 +117,6 @@
 
     # Get sample metrics from Terra
     sample_metrics = terra_workspace.get_gcp_workspace_metrics(entity_type=terra_table_name)
-=======
-    request_util = RunRequest(
-        token=token, max_retries=max_retries, max_backoff_time=max_backoff_time)
-    terra_workspace = TerraWorkspace(billing_project=billing_project,
-                                     workspace_name=workspace_name,
-                                     request_util=request_util)
-    tdr = TDR(request_util=request_util)
-
-    # Get sample metrics from Terra
-    sample_metrics = terra_workspace.get_gcp_workspace_metrics(
-        entity_type=target_table_name)
->>>>>>> cf47f284
     logging.info(f"Got {len(sample_metrics)} samples")
 
     # Convert sample dict into list of usable dicts for ingestion
@@ -154,12 +129,8 @@
     # Use only specific sample ids if provided
     if sample_ids_to_ingest:
         updated_metrics = [
-<<<<<<< HEAD
             metric for metric in updated_metrics if metric[primary_key_column_name] in sample_ids_to_ingest
         ]
-=======
-            metric for metric in updated_metrics if metric[tdr_row_id] in sample_ids_to_ingest]
->>>>>>> cf47f284
 
     if FILTER_EXISTING_IDS:
         # Filter out sample ids that are already in the dataset
