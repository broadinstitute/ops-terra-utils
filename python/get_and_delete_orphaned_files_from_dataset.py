--- conflicted
+++ resolved
@@ -84,13 +84,9 @@
         if args.delete_orphaned_files:
             logging.info("Deleting orphaned files")
             tdr.delete_files(
-<<<<<<< HEAD
-                file_ids=orphaned_file_uuids, dataset_id=dataset_id, submit_all_jobs_and_check_status_after=True
-=======
                 file_ids=orphaned_file_uuids,
                 dataset_id=dataset_id,
                 batch_size_to_delete_files=batch_size_to_delete_files
->>>>>>> 4317959e
             )
         else:
             logging.info("To delete orphaned files, run the script with --delete_orphaned_files flag")
