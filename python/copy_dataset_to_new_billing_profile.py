"""Take in billing profile and dataset and recreate the dataset in a new billing profile."""


import logging
import sys
from argparse import ArgumentParser, Namespace

from utils.tdr_util import BatchIngest, TDR
from utils.request_util import RunRequest
from utils.token_util import Token
from utils import GCP
<<<<<<< HEAD

=======
import logging
import sys
from argparse import ArgumentParser, Namespace
>>>>>>> cf47f284

logging.basicConfig(
    format="%(levelname)s: %(asctime)s : %(message)s", level=logging.INFO
)

DEFAULT_WAITING_TIME_POLL = 120
DEFAULT_BATCH_SIZE = 500


def get_args() -> Namespace:
    parser = ArgumentParser(
        description="""Copy dataset to new billing profile""")
    parser.add_argument("--new_billing_profile", required=True)
    parser.add_argument("--orig_dataset_id", required=True)
<<<<<<< HEAD
    parser.add_argument(
        "--ingest_batch_size",
        help=f"Batch size for ingest. Default to {DEFAULT_BATCH_SIZE}",
        default=DEFAULT_BATCH_SIZE, type=int
    )
    parser.add_argument("--update_strategy", choices=["REPLACE", "APPEND", "UPDATE"], default="REPLACE")
    parser.add_argument(
        "--new_dataset_name",
        help="If not provided, will use the same name as the original dataset"
    )
    parser.add_argument(
        "--waiting_time_to_poll",
        help=f"default to {DEFAULT_WAITING_TIME_POLL}",
        default=DEFAULT_WAITING_TIME_POLL, type=int
    )
    parser.add_argument(
        "--bulk_mode",
        action="store_true",
        help="""If used, will use bulk mode for ingest. Using bulk mode for TDR Ingest loads data faster when ingesting
        a large number of files (e.g. more than 10,000 files) at once. The performance does come at the cost of some
        safeguards (such as guaranteed rollbacks and potential recopying of files)
        and it also forces exclusive locking of the dataset (i.e. you can’t run multiple ingests at once)."""
    )
=======
    parser.add_argument("--ingest_batch_size", help=f"Batch size for ingest. Default to {DEFAULT_BATCH_SIZE}",
                        default=DEFAULT_BATCH_SIZE, type=int)
    parser.add_argument(
        "--update_strategy", choices=["REPLACE", "APPEND", "UPDATE"], default="REPLACE")
    parser.add_argument(
        "--new_dataset_name", help="If not provided, will use the same name as the original dataset")
    parser.add_argument("--waiting_time_to_poll", help=f"default to {DEFAULT_WAITING_TIME_POLL}",
                        default=DEFAULT_WAITING_TIME_POLL, type=int)
    parser.add_argument("--bulk_mode", action='store_true',
                        help="If used, will use bulk mode for ingest. Using bulk mode for TDR Ingest\
                             loads data faster when ingesting a large number of\
                             files (e.g. more than 10,000 files) at once.\
                             The performance does come at the cost of some safeguards\
                             (such as guaranteed rollbacks and potential recopying of files)\
                             and it also forces exclusive locking of the\
                             dataset (i.e. you can’t run multiple ingests at once).")
>>>>>>> cf47f284
    return parser.parse_args()


if __name__ == "__main__":
    args = get_args()

    orig_dataset_id, update_strategy, time_to_poll = (
        args.orig_dataset_id, args.update_strategy, args.waiting_time_to_poll
    )
    bulk_mode, ingest_batch_size, billing_profile = args.bulk_mode, args.ingest_batch_size, args.new_billing_profile

    # Initialize the Terra and TDR classes
    token = Token(cloud=GCP)
    request_util = RunRequest(token=token)
    tdr = TDR(request_util=request_util)

    orig_dataset_info = tdr.get_dataset_info(orig_dataset_id)

    # Check dataset id is not already in requested billing profile
    if orig_dataset_info['defaultProfileId'] == billing_profile:
        logging.info(
            f"Dataset {orig_dataset_id} already in billing profile {billing_profile}")
        sys.exit(0)

    new_dataset_name = args.new_dataset_name if args.new_dataset_name else orig_dataset_info[
        "name"]

    additional_properties = {
        "phsId": orig_dataset_info['phsId'],
        "experimentalSelfHosted": True,
        "dedicatedIngestServiceAccount": True,
        "experimentalPredictableFileIds": True,
        "enableSecureMonitoring": True,
        "tags": orig_dataset_info['tags'],
        "properties": orig_dataset_info['properties'],
    }
    # Check if new dataset already created. If not then create it.
<<<<<<< HEAD
    logging.info(
        f"Searching for and creating new dataset {new_dataset_name} in billing profile {billing_profile} if needed"
    )
=======
    logging.info(f"Searching for and creating new dataset\
                 {new_dataset_name} in billing profile {billing_profile} if needed")
>>>>>>> cf47f284
    dest_dataset_id = tdr.get_or_create_dataset(
        dataset_name=new_dataset_name,
        billing_profile=billing_profile,
        schema=orig_dataset_info['schema'],
        description='description',
        cloud_platform=GCP,
        additional_properties_dict=additional_properties
    )
    # Assumes if dataset exists then it is with same schema
    dest_dataset_info = tdr.get_dataset_info(dest_dataset_id)

    # Add ingest service account for new dataset to original dataset
<<<<<<< HEAD
    logging.info(
        f"Adding ingest service account for new dataset {new_dataset_name} to original "
        f"dataset {orig_dataset_info['name']}"
    )
=======
    logging.info(f"Adding ingest service account for new\
                 dataset {new_dataset_name} to original dataset {orig_dataset_info['name']}")
>>>>>>> cf47f284
    tdr.add_user_to_dataset(
        dataset_id=orig_dataset_id,
        user=dest_dataset_info['ingestServiceAccount'],
        policy='custodian'
    )

    # Go through each table in source dataset and run batch ingest to dest dataset
    orig_dataset_tables = [t['name']
                           for t in orig_dataset_info['schema']['tables']]
    logging.info(
        f"Found {len(orig_dataset_tables)} tables in source dataset to ingest")
    for table_name in orig_dataset_tables:
        table_metadata = tdr.get_data_set_table_metrics(
            orig_dataset_id, table_name)
        logging.info(
            f"Starting ingest for table {table_name} with total of {len(table_metadata)} rows")
        BatchIngest(
            ingest_metadata=table_metadata,
            tdr=tdr,
            target_table_name=table_name,
            dataset_id=dest_dataset_id,
            batch_size=ingest_batch_size,
            bulk_mode=bulk_mode,
            cloud_type=GCP,
            update_strategy=update_strategy,
            waiting_time_to_poll=time_to_poll,
            test_ingest=False,
            load_tag=f"{orig_dataset_info['name']}-{new_dataset_name}",
            file_list_bool=False
        ).run()<|MERGE_RESOLUTION|>--- conflicted
+++ resolved
@@ -9,13 +9,7 @@
 from utils.request_util import RunRequest
 from utils.token_util import Token
 from utils import GCP
-<<<<<<< HEAD
 
-=======
-import logging
-import sys
-from argparse import ArgumentParser, Namespace
->>>>>>> cf47f284
 
 logging.basicConfig(
     format="%(levelname)s: %(asctime)s : %(message)s", level=logging.INFO
@@ -30,7 +24,6 @@
         description="""Copy dataset to new billing profile""")
     parser.add_argument("--new_billing_profile", required=True)
     parser.add_argument("--orig_dataset_id", required=True)
-<<<<<<< HEAD
     parser.add_argument(
         "--ingest_batch_size",
         help=f"Batch size for ingest. Default to {DEFAULT_BATCH_SIZE}",
@@ -54,24 +47,6 @@
         safeguards (such as guaranteed rollbacks and potential recopying of files)
         and it also forces exclusive locking of the dataset (i.e. you can’t run multiple ingests at once)."""
     )
-=======
-    parser.add_argument("--ingest_batch_size", help=f"Batch size for ingest. Default to {DEFAULT_BATCH_SIZE}",
-                        default=DEFAULT_BATCH_SIZE, type=int)
-    parser.add_argument(
-        "--update_strategy", choices=["REPLACE", "APPEND", "UPDATE"], default="REPLACE")
-    parser.add_argument(
-        "--new_dataset_name", help="If not provided, will use the same name as the original dataset")
-    parser.add_argument("--waiting_time_to_poll", help=f"default to {DEFAULT_WAITING_TIME_POLL}",
-                        default=DEFAULT_WAITING_TIME_POLL, type=int)
-    parser.add_argument("--bulk_mode", action='store_true',
-                        help="If used, will use bulk mode for ingest. Using bulk mode for TDR Ingest\
-                             loads data faster when ingesting a large number of\
-                             files (e.g. more than 10,000 files) at once.\
-                             The performance does come at the cost of some safeguards\
-                             (such as guaranteed rollbacks and potential recopying of files)\
-                             and it also forces exclusive locking of the\
-                             dataset (i.e. you can’t run multiple ingests at once).")
->>>>>>> cf47f284
     return parser.parse_args()
 
 
@@ -109,14 +84,9 @@
         "properties": orig_dataset_info['properties'],
     }
     # Check if new dataset already created. If not then create it.
-<<<<<<< HEAD
     logging.info(
         f"Searching for and creating new dataset {new_dataset_name} in billing profile {billing_profile} if needed"
     )
-=======
-    logging.info(f"Searching for and creating new dataset\
-                 {new_dataset_name} in billing profile {billing_profile} if needed")
->>>>>>> cf47f284
     dest_dataset_id = tdr.get_or_create_dataset(
         dataset_name=new_dataset_name,
         billing_profile=billing_profile,
@@ -129,15 +99,10 @@
     dest_dataset_info = tdr.get_dataset_info(dest_dataset_id)
 
     # Add ingest service account for new dataset to original dataset
-<<<<<<< HEAD
     logging.info(
         f"Adding ingest service account for new dataset {new_dataset_name} to original "
         f"dataset {orig_dataset_info['name']}"
     )
-=======
-    logging.info(f"Adding ingest service account for new\
-                 dataset {new_dataset_name} to original dataset {orig_dataset_info['name']}")
->>>>>>> cf47f284
     tdr.add_user_to_dataset(
         dataset_id=orig_dataset_id,
         user=dest_dataset_info['ingestServiceAccount'],
