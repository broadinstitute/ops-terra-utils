--- conflicted
+++ resolved
@@ -36,13 +36,8 @@
         "--max_backoff_time",
         required=False,
         default=MAX_BACKOFF_TIME,
-<<<<<<< HEAD
         help=f"The maximum backoff time for a failed request (in seconds). Defaults to {MAX_BACKOFF_TIME} seconds if "
              f"not provided"
-=======
-        help=f"The maximum backoff time for a failed request (in seconds).\
-        Defaults to {MAX_BACKOFF_TIME} seconds if not provided"
->>>>>>> cf47f284
     )
     parser.add_argument(
         "--max_retries",
