--- conflicted
+++ resolved
@@ -1,12 +1,8 @@
-<<<<<<< HEAD
+from google.cloud import storage
+import google.cloud.logging
 import logging
 import json
 import subprocess
-=======
-# from azure.storage.blob import BlobClient
-# from azure.core.credentials import AzureSasCredential
-from google.cloud import storage
->>>>>>> cf47f284
 import google.cloud.logging
 from google.cloud import storage
 from pathlib import Path
@@ -16,14 +12,6 @@
 from utils.tdr_util import TDR
 from utils.request_util import RunRequest
 from utils.token_util import Token
-<<<<<<< HEAD
-=======
-from datetime import datetime, timezone
-import logging
-import json
-import subprocess
-from pathlib import Path
->>>>>>> cf47f284
 
 
 logging.basicConfig(
@@ -37,24 +25,17 @@
 def get_args() -> Namespace:
     parser = ArgumentParser(
         description="""For deletion of on prem aggregations for input samples""")
-<<<<<<< HEAD
     parser.add_argument(
         "-t",
         "--export_type",
         required=True,
         help="Target to export from TDR, either entire dataset or snapshot", choices=['dataset', 'snapshot']
     )
-=======
-    parser.add_argument("-t", "--export_type", required=True,
-                        help="Target to export from TDR, either entire dataset or snapshot",
-                        choices=['dataset', 'snapshot'])
->>>>>>> cf47f284
     parser.add_argument("-id", "--target_id", required=True,
                         help="ID of dataset or snapshot to export")
     parser.add_argument("-b", "--bucket_id", required=True,
                         help="Google bucket to export data to")
     group = parser.add_mutually_exclusive_group()
-<<<<<<< HEAD
     group.add_argument(
         "-op",
         "--bucket_output_path",
@@ -69,13 +50,6 @@
         action="store_true",
         help="Option to keep path structure set in TDR from path attribute"
     )
-=======
-    group.add_argument("-op", "--bucket_output_path", required=False,
-                       help="Directory to upload files to within google bucket,\
-                       cannot be used alongside retain_path_structure option")
-    group.add_argument("-rps", "--retain_path_structure", required=False, default=False, action='store_true',
-                       help="Option to keep path structure set in TDR from path attribute")
->>>>>>> cf47f284
     return parser.parse_args()
 
 
@@ -117,13 +91,6 @@
         return json_list
 
 
-<<<<<<< HEAD
-=======
-def format_download_output(output_list: list):
-    pass
-
-
->>>>>>> cf47f284
 if __name__ == "__main__":
     args = get_args()
     token = Token(cloud='gcp')
@@ -137,26 +104,14 @@
         file_list = tdr_client.get_data_set_files(
             dataset_id=args.target_id, batch_query=False)
     elif args.export_type == 'snapshot':
-<<<<<<< HEAD
-        file_list = tdr_client.get_files_from_snapshot(snapshot_id=args.target_id)
+        file_list = tdr_client.get_files_from_snapshot(
+            snapshot_id=args.target_id)
 
     download_client = DownloadAzBlob(export_info=export_info, tdr_client=tdr_client)
     for file in file_list:
         access_url = file['fileDetail']['accessUrl']
         download_path = f"/tmp/{Path(access_url).name}"
         file_download = download_client.run(blob_path=access_url, output_path=download_path)
-=======
-        file_list = tdr_client.get_files_from_snapshot(
-            snapshot_id=args.target_id)
-
-    download_client = DownloadAzBlob(
-        export_info=export_info, tdr_client=tdr_client)
-    for file in file_list:
-        access_url = file['fileDetail']['accessUrl']
-        download_path = f"/tmp/{Path(access_url).name}"
-        file_download = download_client.run(
-            blob_path=access_url, output_path=download_path)
->>>>>>> cf47f284
         file_name = Path(access_url).name
         # construct upload path
         if args.retain_path_structure:
@@ -170,9 +125,5 @@
         logging.info(f"Uploading {file_name} to {gcp_upload_path}")
         upload_blob = gcp_bucket.blob(gcp_upload_path)
         upload_blob.upload_from_filename(download_path)
-<<<<<<< HEAD
         # cleanup file before next iteration
-=======
-        # cleanup file beore next iteration
->>>>>>> cf47f284
         Path(download_path).unlink()