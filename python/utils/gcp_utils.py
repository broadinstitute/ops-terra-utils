import os
import logging
import io
import hashlib
from humanfriendly import format_size, parse_size
from mimetypes import guess_type
from typing import Optional, Any

from .thread_pool_executor_util import MultiThreadedJobs

MOVE = "move"
COPY = "copy"


class GCPCloudFunctions:
    """
    A class to interact with Google Cloud Storage (GCS) for various file operations.
    Authenticates using the default credentials and sets up the storage client.
    Does NOT use Token class for authentication.
    """

    def __init__(self) -> None:
        """
        Initialize the GCPCloudFunctions class.
        Authenticates using the default credentials and sets up the storage client.
        """
        from google.cloud import storage
        from google.auth import default
        credentials, project = default()
        self.client = storage.Client(credentials=credentials, project=project)

    @staticmethod
    def _process_cloud_path(cloud_path: str) -> dict:
        """
        Process a GCS cloud path into its components.

        Args:
            cloud_path (str): The GCS cloud path.

        Returns:
            dict: A dictionary containing the platform prefix, bucket name, and blob URL.
        """
        platform_prefix, remaining_url = str.split(str(cloud_path), sep="//")
        bucket_name = str.split(remaining_url, sep="/")[0]
        blob_name = "/".join(str.split(remaining_url, sep="/")[1:])
        path_components = {
            "platform_prefix": platform_prefix,
            "bucket": bucket_name,
            "blob_url": blob_name
        }
        return path_components

    def load_blob_from_full_path(self, full_path: str) -> Any:
        """
        Load a GCS blob object from a full GCS path.

        Args:
            full_path (str): The full GCS path.

        Returns:
            Any: The GCS blob object.
        """
        file_path_components = self._process_cloud_path(full_path)
        blob = self.client.bucket(file_path_components["bucket"]).blob(file_path_components["blob_url"])
        # If blob exists in GCS reload it so metadata is there
        if blob.exists():
            blob.reload()
        return blob

    @staticmethod
    def _create_bucket_contents_dict(bucket_name: str, blob: Any, file_name_only: bool) -> dict:
        """
        Create a dictionary containing file information.

        Args:
            bucket_name (str): The name of the GCS bucket.
            blob (Any): The GCS blob object.
            file_name_only (bool): Whether to return only the file list.

        Returns:
            dict: A dictionary containing file information.
        """
        if file_name_only:
            return {
                "path": f"gs://{bucket_name}/{blob.name}"
            }
        return {
            "name": os.path.basename(blob.name),
            "path": f"gs://{bucket_name}/{blob.name}",
            "content_type": blob.content_type or guess_type(blob.name)[0] or "application/octet-stream",
            "file_extension": os.path.splitext(blob.name)[1],
            "size_in_bytes": blob.size,
            "md5_hash": blob.md5_hash
        }

    @staticmethod
    def _validate_include_blob(
            blob: Any,
            bucket_name: str,
            file_extensions_to_ignore: list[str] = [],
            file_strings_to_ignore: list[str] = [],
            file_extensions_to_include: list[str] = [],
            verbose: bool = False
    ) -> bool:
        """
        Validate if a blob should be included based on its file extension.

        Args:
            file_extensions_to_include (list[str]): List of file extensions to include.
            file_extensions_to_ignore (list[str]): List of file extensions to ignore.
            file_strings_to_ignore (list[str]): List of file name substrings to ignore.
            blob (Any): The GCS blob object.
            verbose (bool): Whether to log files not being included.

        Returns:
            bool: True if the blob should be included, False otherwise.
        """
        file_path = f"gs://{bucket_name}/{blob.name}"
        if file_extensions_to_ignore and file_path.endswith(tuple(file_extensions_to_ignore)):
            if verbose:
                logging.info(f"Skipping {file_path} as it has an extension to ignore")
            return False
        if file_extensions_to_include and not file_path.endswith(tuple(file_extensions_to_include)):
            if verbose:
                logging.info(f"Skipping {file_path} as it does not have an extension to include")
            return False
        if file_strings_to_ignore and any(file_string in file_path for file_string in file_strings_to_ignore):
            if verbose:
                logging.info(f"Skipping {file_path} as it has a string to ignore")
            return False
        return True

    def list_bucket_contents(self, bucket_name: str,
                             file_extensions_to_ignore: list[str] = [],
                             file_strings_to_ignore: list[str] = [],
                             file_extensions_to_include: list[str] = [],
                             file_name_only: bool = False) -> list[dict]:
        """
        List contents of a GCS bucket and return a list of dictionaries with file information.

        Args:
            bucket_name (str): The name of the GCS bucket. If includes gs://, it will be removed.
            file_extensions_to_ignore (list[str], optional): List of file extensions to ignore. Defaults to [].
            file_strings_to_ignore (list[str], optional): List of file name substrings to ignore. Defaults to [].
            file_extensions_to_include (list[str], optional): List of file extensions to include. Defaults to [].
            file_name_only (bool, optional): Whether to return only the file list and no extra info. Defaults to False.

        Returns:
            list[dict]: A list of dictionaries containing file information.
        """
        # If the bucket name starts with gs://, remove it
        if bucket_name.startswith("gs://"):
            bucket_name = bucket_name.split("/")[2].strip()
        logging.info(f"Running list_blobs on gs://{bucket_name}/")
        blobs = self.client.list_blobs(bucket_name)
        logging.info("Finished running. Processing files now")
        # Create a list of dictionaries containing file information
        file_list = [
            self._create_bucket_contents_dict(
                blob=blob, bucket_name=bucket_name, file_name_only=file_name_only
            )
            for blob in blobs
            if self._validate_include_blob(
                blob=blob,
                file_extensions_to_ignore=file_extensions_to_ignore,
                file_strings_to_ignore=file_strings_to_ignore,
                file_extensions_to_include=file_extensions_to_include,
                bucket_name=bucket_name
            ) and not blob.name.endswith("/")
        ]
        logging.info(f"Found {len(file_list)} files in bucket")
        return file_list

    def copy_cloud_file(self, src_cloud_path: str, full_destination_path: str, verbose: bool = False) -> None:
        """
        Copy a file from one GCS location to another.

        Args:
            src_cloud_path (str): The source GCS path.
            full_destination_path (str): The destination GCS path.
            verbose (bool, optional): Whether to log progress. Defaults to False.
        """
        try:
            src_blob = self.load_blob_from_full_path(src_cloud_path)
            dest_blob = self.load_blob_from_full_path(full_destination_path)

            # Use rewrite so no timeouts
            rewrite_token = False

            while True:
                rewrite_token, bytes_rewritten, bytes_to_rewrite = dest_blob.rewrite(
                    src_blob, token=rewrite_token
                )
                if verbose:
                    logging.info(f"{full_destination_path}: Progress so far: {bytes_rewritten}/{bytes_to_rewrite} bytes.")
                if not rewrite_token:
                    break

        except Exception as e:
            logging.error(f"Error copying file from {src_cloud_path} to {full_destination_path}: {e}")
            raise

    def delete_cloud_file(self, full_cloud_path: str) -> None:
        """
        Delete a file from GCS.

        Args:
            full_cloud_path (str): The GCS path of the file to delete.
        """
        blob = self.load_blob_from_full_path(full_cloud_path)
        blob.delete()

    def move_cloud_file(self, src_cloud_path: str, full_destination_path: str) -> None:
        """
        Move a file from one GCS location to another.

        Args:
            src_cloud_path (str): The source GCS path.
            full_destination_path (str): The destination GCS path.
        """
        self.copy_cloud_file(src_cloud_path, full_destination_path)
        self.delete_cloud_file(src_cloud_path)

    def get_filesize(self, target_path: str) -> int:
        """
        Get the size of a file in GCS.

        Args:
            target_path (str): The GCS path of the file.

        Returns:
            int: The size of the file in bytes.
        """
        blob = self.load_blob_from_full_path(target_path)
        return blob.size

    def validate_files_are_same(self, src_cloud_path: str, dest_cloud_path: str) -> bool:
        """
        Validate if two cloud files (source and destination) are identical based on their MD5 hashes.

        Args:
            src_cloud_path (str): The source GCS path.
            dest_cloud_path (str): The destination GCS path.

        Returns:
            bool: True if the files are identical, False otherwise.
        """
        src_blob = self.load_blob_from_full_path(src_cloud_path)
        dest_blob = self.load_blob_from_full_path(dest_cloud_path)

        # If either blob is None, return False
        if not src_blob or not dest_blob:
            return False
        # If the MD5 hashes of the two blobs are the same, return True
        if src_blob.md5_hash == dest_blob.md5_hash:
            return True
        # Otherwise, return False
        else:
            return False

    def delete_multiple_files(
            self,
            files_to_delete: list[str],
            workers: int = 5,
            max_retries: int = 3,
            verbose: bool = False,
            job_complete_for_logging: int = 500
    ) -> None:
        """
        Delete multiple cloud files in parallel using multi-threading.

        Args:
            files_to_delete (list[str]): List of GCS paths of the files to delete.
            workers (int, optional): Number of worker threads. Defaults to 5.
            max_retries (int, optional): Maximum number of retries. Defaults to 3.
            verbose (bool, optional): Whether to log each job's success. Defaults to False.
            job_complete_for_logging (int, optional): The number of jobs to complete before logging. Defaults to 500.
        """
        list_of_jobs_args_list = [[file_path] for file_path in files_to_delete]

        MultiThreadedJobs().run_multi_threaded_job(
            workers=workers,
            function=self.delete_cloud_file,
            list_of_jobs_args_list=list_of_jobs_args_list,
            max_retries=max_retries,
            fail_on_error=True,
            verbose=verbose,
            collect_output=False,
            jobs_complete_for_logging=job_complete_for_logging
        )

    def validate_file_pair(self, source_file: str, full_destination_path: str) -> Optional[dict]:
        """
        Helper function to validate if source and destination files are identical.

        Args:
            source_file (str): The source file path.
            full_destination_path (str): The destination file path.

        Returns:
            dict: The file dictionary if the files are not identical, otherwise None.
        """
        if not self.validate_files_are_same(source_file, full_destination_path):
            return {"source_file": source_file, "full_destination_path": full_destination_path}
        return None

    def loop_and_log_validation_files_multithreaded(
            self,
            files_to_validate: list[dict],
            log_difference: bool,
            workers: int = 5,
            max_retries: int = 3,
            job_complete_for_logging: int = 500
    ) -> list[dict]:
        """
        Validate if multiple cloud files are identical based on their MD5 hashes using multithreading.

        Args:
            files_to_validate (list[Dict]): List of dictionaries containing source and destination file paths.
            log_difference (bool): Whether to log differences if files are not identical. Set false if you are running
                                   this at the start of a copy/move operation to check if files are already copied.
            workers (int, optional): Number of worker threads. Defaults to 5.
            max_retries (int, optional): Maximum number of retries for all jobs. Defaults to 3.
            job_complete_for_logging (int, optional): The number of jobs to complete before logging. Defaults to 500.

        Returns:
            list[Dict]: List of dictionaries containing files that are not identical.
        """
        logging.info(f"Validating if {len(files_to_validate)} files are identical")

        # Prepare jobs: pass the necessary arguments to each validation
        jobs = [(file_dict['source_file'], file_dict['full_destination_path']) for file_dict in files_to_validate]

        # Use multithreaded job runner to validate the files
        not_valid_files = MultiThreadedJobs().run_multi_threaded_job(
            workers=workers,
            function=self.validate_file_pair,
            list_of_jobs_args_list=jobs,
            collect_output=True,
            max_retries=max_retries,
            jobs_complete_for_logging=job_complete_for_logging
        )

        # If only here so linting will be happy
        if not_valid_files:
            # Filter out any None results (which represent files that are identical)
            not_valid_files = [file_dict for file_dict in not_valid_files if file_dict is not None]
            if not_valid_files:
                if log_difference:
                    for file_dict in not_valid_files:
                        logging.warning(
                            f"File {file_dict['source_file']} and {file_dict['full_destination_path']} are not identical"
                        )
                logging.info(f"Validation complete. {len(not_valid_files)} files are not identical.")
                return not_valid_files
        # If all files are identical, return an empty list
        return []

    def multithread_copy_of_files_with_validation(
            self, files_to_copy: list[dict], workers: int, max_retries: int
    ) -> None:
        """
        Copy multiple files in parallel with validation.

        Args:
            files_to_copy (list[dict]): List of dictionaries containing source and destination file paths.
            workers (int): Number of worker threads.
            max_retries (int): Maximum number of retries.
        """
        updated_files_to_move = self.loop_and_log_validation_files_multithreaded(
            files_to_copy,
            log_difference=False,
            workers=workers,
            max_retries=max_retries
        )
        # If all files are already copied, return
        if not updated_files_to_move:
            logging.info("All files are already copied")
            return None
        logging.info(f"Attempting to {COPY} {len(updated_files_to_move)} files")
        self.move_or_copy_multiple_files(updated_files_to_move, COPY, workers, max_retries)
        logging.info(f"Validating all {len(updated_files_to_move)} new files are identical to original")
        # Validate that all files were copied successfully
        files_not_moved_successfully = self.loop_and_log_validation_files_multithreaded(
            files_to_copy,
            workers=workers,
            log_difference=True,
            max_retries=max_retries
        )
        if files_not_moved_successfully:
            logging.error(f"Failed to copy {len(files_not_moved_successfully)} files")
            raise Exception("Failed to copy all files")
        logging.info(f"Successfully copied {len(updated_files_to_move)} files")
        return None

    def move_or_copy_multiple_files(
            self, files_to_move: list[dict],
            action: str,
            workers: int,
            max_retries: int,
            verbose: bool = False,
            jobs_complete_for_logging: int = 500
    ) -> None:
        """
        Move or copy multiple files in parallel.

        Args:
            files_to_move (list[dict]): List of dictionaries containing source and destination file paths.
            action (str): The action to perform ('move' or 'copy').
            workers (int): Number of worker threads.
            max_retries (int): Maximum number of retries.
            verbose (bool, optional): Whether to log each job's success. Defaults to False.
            jobs_complete_for_logging (int, optional): The number of jobs to complete before logging. Defaults to 500.

        Raises:
            Exception: If the action is not 'move' or 'copy'.
        """
        if action == MOVE:
            cloud_function = self.move_cloud_file
        elif action == COPY:
            cloud_function = self.copy_cloud_file
        else:
            raise Exception("Must either select move or copy")

        list_of_jobs_args_list = [
            [
                file_dict['source_file'], file_dict['full_destination_path']
            ]
            for file_dict in files_to_move
        ]
        MultiThreadedJobs().run_multi_threaded_job(
            workers=workers,
            function=cloud_function,
            list_of_jobs_args_list=list_of_jobs_args_list,
            max_retries=max_retries,
            fail_on_error=True,
            verbose=verbose,
            collect_output=False,
            jobs_complete_for_logging=jobs_complete_for_logging
        )

    def read_file(self, cloud_path: str, encoding: str = 'utf-8') -> str:
        """
        Read the content of a file from GCS.

        Args:
            cloud_path (str): The GCS path of the file to read.
            encoding (str, optional): The encoding to use. Defaults to 'utf-8'.

        Returns:
            bytes: The content of the file as bytes.
        """
<<<<<<< HEAD
        file_path_components = self.process_cloud_path(cloud_path=cloud_path)
        bucket_obj = self.client.bucket(bucket_name=file_path_components['bucket'])
        return bucket_obj.get_blob(file_path_components['blob_url'])

    def upload_blob(self, destination_path: str, source_file: str) -> None:
        """
        Upload a file to GCS.

        Args:
            destination_path (str): The destination GCS path.
            source_file (str): The source file path.
        """
        file_path_components = self.process_cloud_path(destination_path)
        bucket_obj = self.client.bucket(bucket_name=file_path_components['bucket'])
        blob = bucket_obj.blob(file_path_components['blob_url'])
        blob.upload_from_filename(source_file)
=======
        blob = self.load_blob_from_full_path(cloud_path)
        # Download the file content as bytes
        content_bytes = blob.download_as_bytes()
        # Convert bytes to string
        content_str = content_bytes.decode(encoding)
        return content_str

    def get_object_md5(
            self,
            file_path: str,
            # https://jbrojbrojbro.medium.com/finding-the-optimal-download-size-with-gcs-259dc7f26ad2
            chunk_size: int = parse_size("256 KB"),
            logging_bytes: int = parse_size("1 GB")
    ) -> str:
        src_blob = self.load_blob_from_full_path(file_path)

        # Create an MD5 hash object
        md5_hash = hashlib.md5()

        logging.info(f"Streaming {file_path} which is {format_size(src_blob.size)}")
        # Use a BytesIO stream to collect data in chunks and upload it
        buffer = io.BytesIO()
        total_bytes_streamed = 0
        # Keep track of the last logged size for data logging
        last_logged = 0

        with src_blob.open("rb") as source_stream:
            while True:
                chunk = source_stream.read(chunk_size)
                if not chunk:
                    break
                md5_hash.update(chunk)
                buffer.write(chunk)
                total_bytes_streamed += len(chunk)
                # Log progress every 1 gb if verbose used
                if total_bytes_streamed - last_logged >= logging_bytes:
                    logging.info(f"Streamed {format_size(total_bytes_streamed)} / {format_size(src_blob.size)} so far")
                    last_logged = total_bytes_streamed

        # Finalize the MD5 checksum
        md5_checksum = md5_hash.hexdigest()
        logging.info(f"MD5 Checksum for {file_path}: {md5_checksum}")
        return md5_checksum

    def copy_onprem_to_cloud(self, onprem_src_path: str, cloud_dest_path: str) -> None:
        if not os.path.isfile(onprem_src_path):
            raise Exception(f"{onprem_src_path} does not exist or user does not have permission to it")
        dest_blob = self.load_blob_from_full_path(cloud_dest_path)
        dest_blob.upload_from_filename(onprem_src_path)
>>>>>>> 2872cd50
<|MERGE_RESOLUTION|>--- conflicted
+++ resolved
@@ -450,24 +450,7 @@
         Returns:
             bytes: The content of the file as bytes.
         """
-<<<<<<< HEAD
-        file_path_components = self.process_cloud_path(cloud_path=cloud_path)
-        bucket_obj = self.client.bucket(bucket_name=file_path_components['bucket'])
-        return bucket_obj.get_blob(file_path_components['blob_url'])
-
-    def upload_blob(self, destination_path: str, source_file: str) -> None:
-        """
-        Upload a file to GCS.
-
-        Args:
-            destination_path (str): The destination GCS path.
-            source_file (str): The source file path.
-        """
-        file_path_components = self.process_cloud_path(destination_path)
-        bucket_obj = self.client.bucket(bucket_name=file_path_components['bucket'])
-        blob = bucket_obj.blob(file_path_components['blob_url'])
-        blob.upload_from_filename(source_file)
-=======
+        
         blob = self.load_blob_from_full_path(cloud_path)
         # Download the file content as bytes
         content_bytes = blob.download_as_bytes()
@@ -475,6 +458,19 @@
         content_str = content_bytes.decode(encoding)
         return content_str
 
+    def upload_blob(self, destination_path: str, source_file: str) -> None:
+        """
+        Upload a file to GCS.
+
+        Args:
+            destination_path (str): The destination GCS path.
+            source_file (str): The source file path.
+        """
+        file_path_components = self.process_cloud_path(destination_path)
+        bucket_obj = self.client.bucket(bucket_name=file_path_components['bucket'])
+        blob = bucket_obj.blob(file_path_components['blob_url'])
+        blob.upload_from_filename(source_file)
+        
     def get_object_md5(
             self,
             file_path: str,
@@ -517,4 +513,3 @@
             raise Exception(f"{onprem_src_path} does not exist or user does not have permission to it")
         dest_blob = self.load_blob_from_full_path(cloud_dest_path)
         dest_blob.upload_from_filename(onprem_src_path)
->>>>>>> 2872cd50
