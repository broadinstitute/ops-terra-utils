--- conflicted
+++ resolved
@@ -54,22 +54,12 @@
         destination_file_path_components = self.process_cloud_path(full_destination_path)
 
         try:
-<<<<<<< HEAD
-            src_blob = self.client.bucket(
-                source_file_path_components['bucket']
-            ).blob(source_file_path_components['blob_url'])
-
-            dest_blob = self.client.bucket(
-                destination_file_path_components['bucket']
-            ).blob(destination_file_path_components['blob_url'])
-=======
             src_bucket = source_file_path_components['bucket']
             src_blob_url = source_file_path_components['blob_url']
             dest_bucket = destination_file_path_components['bucket']
             dest_blob_url = destination_file_path_components['blob_url']
             src_blob = self.client.bucket(src_bucket).blob(src_blob_url)
             dest_blob = self.client.bucket(dest_bucket).blob(dest_blob_url)
->>>>>>> cf47f284
 
             # Use rewrite so no timeouts
             rewrite_token = False
@@ -97,17 +87,10 @@
 
     def get_filesize(self, target_path: str) -> int:
         source_file_path_components = self.process_cloud_path(target_path)
-<<<<<<< HEAD
-
         target = self.client.bucket(
             source_file_path_components['bucket']
         ).get_blob(source_file_path_components['blob_url'])
 
-=======
-        source_bucket = source_file_path_components['bucket']
-        source_blob_url = source_file_path_components['blob_url']
-        target = self.client.bucket(source_bucket).get_blob(source_blob_url)
->>>>>>> cf47f284
         size = target.size
         return size
 
@@ -120,15 +103,10 @@
         dest_bucket = dest_file_path_components['bucket']
         dest_blob_url = dest_file_path_components['blob_url']
 
-<<<<<<< HEAD
         src_blob = self.client.bucket(src_file_path_components['bucket']).get_blob(src_file_path_components['blob_url'])
         dest_blob = self.client.bucket(
             dest_file_path_components['bucket']
         ).get_blob(dest_file_path_components['blob_url'])
-=======
-        src_blob = self.client.bucket(src_bucket).get_blob(src_blob_url)
-        dest_blob = self.client.bucket(dest_bucket).get_blob(dest_blob_url)
->>>>>>> cf47f284
 
         # If either blob is None, return False
         if not src_blob or not dest_blob:
@@ -152,7 +130,6 @@
             fail_on_error=True
         )
 
-<<<<<<< HEAD
     def multithread_copy_of_files_with_validation(
             self, files_to_move: list[dict], workers: int, max_retries: int
     ) -> None:
@@ -162,14 +139,6 @@
                 full_destination_path: gs://new_bucket/file_path
             }
         """
-=======
-    def multithread_copy_of_files_with_validation(self,
-                                                  files_to_move: list[dict],
-                                                  workers: int,
-                                                  max_retries: int) -> None:
-        """files_to_move_dict is list of dicts that contain
-        {source_file: gs://bucket/file, full_destination_path: gs://new_bucket/file_path}"""
->>>>>>> cf47f284
         updated_file_to_move = []
         logging.info(f"Checking if {len(files_to_move)} files to copy have already been copied")
         for file_dict in files_to_move:
@@ -182,14 +151,9 @@
         copy_valid = True
         for file_dict in updated_file_to_move:
             if not self.validate_files_are_same(file_dict['source_file'], file_dict['full_destination_path']):
-<<<<<<< HEAD
                 logging.error(
                     f"File {file_dict['source_file']} and {file_dict['full_destination_path']} are not identical"
                 )
-=======
-                logging.error(f"File {file_dict['source_file']} and\
-                               {file_dict['full_destination_path']} are not identical")
->>>>>>> cf47f284
                 copy_valid = False
         if copy_valid:
             logging.info(f"Successfully copied {len(updated_file_to_move)} files")
@@ -197,7 +161,6 @@
             logging.error(f"Failed to copy {len(updated_file_to_move)} files")
             raise Exception("Failed to copy all files")
 
-<<<<<<< HEAD
     def move_or_copy_multiple_files(
             self, files_to_move: list[dict], action: str, workers: int, max_retries: int
     ) -> None:
@@ -207,11 +170,6 @@
                 full_destination_path: gs://new_bucket/file_path
             }
         """
-=======
-    def move_or_copy_multiple_files(self, files_to_move: list[dict], action: str, workers: int, max_retries: int) -> None:
-        """files_to_move_dict is list of dicts that contain\
-        {source_file: gs://bucket/file, full_destination_path: gs://new_bucket/file_path}"""
->>>>>>> cf47f284
         if action == MOVE:
             cloud_function = self.move_cloud_file
         elif action == COPY:
