import json
import logging
import requests
import re
import time
import sys
import pandas as pd
import numpy as np
import pytz
from typing import Any, Optional
from urllib.parse import unquote
from schema import SchemaError
from pydantic import ValidationError
from dateutil import parser
from dateutil.parser import ParserError
from datetime import datetime, date

from .request_util import GET, POST, DELETE
from .tdr_api_schema.create_dataset_schema import create_dataset_schema
<<<<<<< HEAD
from .tdr_api_schema.update_dataset_schema import UpdateSchema
=======
from .tdr_api_schema.update_dataset_schema import update_schema
>>>>>>> cf47f284
from .terra_util import TerraWorkspace
from . import GCP, AZURE  # import from __init__.py


# Used when creating a new dataset
FILE_INVENTORY_DEFAULT_SCHEMA = {
    "tables": [
      {
        "name": "file_inventory",
        "columns": [
            {
                "name": "name",
                "datatype": "string",
                "array_of": False,
                "required": True
            },
            {
                "name": "path",
                "datatype": "string",
                "array_of": False,
                "required": True
            },
            {
                "name": "content_type",
                "datatype": "string",
                "array_of": False,
                "required": True
            },
            {
                "name": "file_extension",
                "datatype": "string",
                "array_of": False,
                "required": True
            },
            {
                "name": "size_in_bytes",
                "datatype": "integer",
                "array_of": False,
                "required": True
            },
            {
                "name": "md5_hash",
                "datatype": "string",
                "array_of": False,
                "required": True
            },
            {
                "name": "file_ref",
                "datatype": "fileref",
                "array_of": False,
                "required": True
            }
        ]
      }
    ]
}


class TDR:
    TDR_LINK = "https://data.terra.bio/api/repository/v1"

    def __init__(self, request_util: Any):
        self.request_util = request_util

    def get_data_set_files(self, dataset_id: str, batch_query: bool = True, limit: int = 1000) -> list[dict]:
        """Get all files in a dataset. Azure seems like it has issues with batch query, so set to false for now for
        Azure.

        Returns json like below:
        {
    "fileId": "cf198fcc-3564-46ad-b46f-8gbc3711a866",
    "collectionId": "0d1c9aea-e935-4d25-83c3-8675f6aa062a",
    "path": "/fc831123-5657-4c7d-b778-e30b4793321b/0000113c-e46c-4772-b2af-ef73a5c1aa32/SM-XXXXX.vcf.gz.md5sum",
    "size": 34,
    "checksums": [
        {
            "checksum": "g10e4e8e",
            "type": "crc32c"
        },
        {
            "checksum": "29bd10731cbfcf4cfabfff4cba063d9c",
            "type": "md5"
        }
    ],
    "created": "2024-07-27T17:26:09.724Z",
    "description": null,
    "fileType": "file",
    "fileDetail": {
        "datasetId": "0d1c9aea-e944-4d19-83c3-8675f6aa123a",
        "mimeType": null,
<<<<<<< HEAD
        "accessUrl": "gs://datarepo-34a4ac45-bucket/0d1c9aea-e944-4d19-83c3-8675f6aa062a/cf198fcc-3564-46ad-b73f-8bbc3711a866/SM-XXXXX.vcf.gz.md5sum",  # noqa
=======
        "accessUrl": "gs://datarepo_url",
>>>>>>> cf47f284
        "loadTag": "0d1c9aea-e944-4d19-83c3-8675f6aa123a"
    },
    "directoryDetail": null
}
        """
        uri = f"{self.TDR_LINK}/datasets/{dataset_id}/files"
        if batch_query:
            return self._get_response_from_batched_endpoint(uri=uri, limit=limit)
        else:
            return self.request_util.run_request(uri=f"{uri}", method=GET).json()

    def create_file_dict(self, dataset_id: str, limit: int = 1000) -> dict:
        """Create a dictionary of all files in a dataset where key is the file uuid."""
        return {
            file_dict['fileId']: file_dict
            for file_dict in self.get_data_set_files(dataset_id=dataset_id, limit=limit)
        }

    def get_sas_token(self, snapshot_id: str = "", dataset_id: str = "") -> dict:
        if snapshot_id:
            uri = f"{self.TDR_LINK}/snapshots/{snapshot_id}?include=ACCESS_INFORMATION"
            response = self.request_util.run_request(uri=uri, method=GET)
            snapshot_info = json.loads(response.text)
            sas_token = snapshot_info["accessInformation"]["parquet"]["sasToken"]
        elif dataset_id:
            uri = f"{self.TDR_LINK}/datasets/{dataset_id}?include=ACCESS_INFORMATION"
            response = self.request_util.run_request(uri=uri, method=GET)
            snapshot_info = json.loads(response.text)
            sas_token = snapshot_info["accessInformation"]["parquet"]["sasToken"]
        else:
            raise ValueError("Must provide either snapshot_id or dataset_id")

        sas_expiry_time_pattern = re.compile(r"se.+?(?=\&sp)")
        expiry_time_str = sas_expiry_time_pattern.search(sas_token)
        time_str = unquote(expiry_time_str.group()).replace("se=", "")

        return {"sas_token": sas_token, "expiry_time": time_str}

    def delete_file(self, file_id: str, dataset_id: str) -> str:
        """Delete a file from a dataset. Return delete job id"""
        uri = f"{self.TDR_LINK}/datasets/{dataset_id}/files/{file_id}"
        response = self.request_util.run_request(uri=uri, method=DELETE)
        job_id = json.loads(response.text)['id']
        logging.info(f"Submitted delete job {job_id} for file {file_id}")
        return job_id

    def delete_files(self, file_ids: list[str], dataset_id: str, batch_size_to_delete_files: int = 100) -> None:
        """Delete multiple files from a dataset in batches and monitor delete jobs until completion for each batch.
        Will submit batch of delete jobs, monitor all, and then proceed to next batch until all files are deleted."""
        logging.info(f"Deleting {len(file_ids)} files from dataset {dataset_id}")
        total_files = len(file_ids)
        job_ids = []

        # Process files in batches
        for i in range(0, total_files, batch_size_to_delete_files):
            current_batch = file_ids[i:i + batch_size_to_delete_files]
<<<<<<< HEAD
            logging.info(
                f"Submitting delete jobs for batch {i // batch_size_to_delete_files + 1} with {len(current_batch)} "
                f"files."
            )
=======
            logging.info(f"Submitting delete jobs for batch\
                         {i // batch_size_to_delete_files + 1} with {len(current_batch)} files.")

>>>>>>> cf47f284
            # Submit delete jobs for the current batch
            for file_id in current_batch:
                job_id = self.delete_file(file_id=file_id, dataset_id=dataset_id)
                job_ids.append(job_id)
            # Monitor delete jobs for the current batch
            logging.info(f"Monitoring {len(current_batch)} delete jobs in batch {i // batch_size_to_delete_files + 1}")
            for job_id in job_ids:
                MonitorTDRJob(tdr=self, job_id=job_id, check_interval=5).run()
<<<<<<< HEAD
            logging.info(
                f"Completed deletion for batch {i // batch_size_to_delete_files + 1} with {len(current_batch)} files."
            )
=======
            logging.info(f"Completed deletion for batch\
                         {i // batch_size_to_delete_files + 1} with {len(current_batch)} files.")
>>>>>>> cf47f284
        logging.info(f"Successfully deleted {total_files} files from dataset {dataset_id}")

    def add_user_to_dataset(self, dataset_id: str, user: str, policy: str) -> None:
        """Add user to dataset."""
        if policy not in ["steward", "custodian", "snapshot_creator"]:
            raise ValueError(f"Policy {policy} is not valid. Must be READER, WRITER, or OWNER")
        uri = f"{self.TDR_LINK}/datasets/{dataset_id}/policies/{policy}/members"
        member_dict = {"email": user}
        logging.info(f"Adding user {user} to dataset {dataset_id} with policy {policy}")
        self.request_util.run_request(uri=uri, method=POST, data=json.dumps(member_dict))

<<<<<<< HEAD
    def _yield_existing_datasets(
            self, filter: Optional[str] = None, batch_size: int = 100, direction: str = "asc"
    ) -> Any:
=======
    def _yield_existing_datasets(self, filter: Optional[str] = None,
                                 batch_size: int = 100, direction: str = 'asc') -> Any:
>>>>>>> cf47f284
        """Get all datasets in TDR. Filter can be dataset name"""
        offset = 0
        if filter:
            filter_str = f"&filter={filter}"
        else:
            filter_str = ""
        while True:
            logging.info(f"Searching for datasets with filter {filter_str} in batches of {batch_size}")
<<<<<<< HEAD
            uri = f"{self.TDR_LINK}/datasets?offset={offset}&limit={batch_size}&sort=created_date&direction={direction}{filter_str}"  # noqa
=======
            uri = f"{self.TDR_LINK}/datasets?offset={offset}&limit={batch_size}&sort=created_date&direction={direction}{filter_str}" # noqa
>>>>>>> cf47f284
            response = self.request_util.run_request(uri=uri, method=GET)
            datasets = response.json()['items']
            if not datasets:
                break
            for dataset in datasets:
                yield dataset
            offset += batch_size
            break

    def check_if_dataset_exists(self, dataset_name: str, billing_profile: Optional[str]) -> list[dict]:
        matching_datasets = []
        # If exists then get dataset id
        for dataset in self._yield_existing_datasets(filter=dataset_name):
            if billing_profile:
                if dataset['defaultProfileId'] == billing_profile:
                    logging.info(
                        f"Dataset {dataset['name']} already exists under billing profile {billing_profile}")
                    dataset_id = dataset['id']
                    logging.info(f"Dataset ID: {dataset_id}")
                    matching_datasets.append(dataset)
                else:
                    logging.warning(
                        f"Dataset {dataset['name']} exists but is under {dataset['defaultProfileId']} " +
                        f"and not under billing profile {billing_profile}"
                    )
            else:
                matching_datasets.append(dataset)
        return matching_datasets

    def get_dataset_info(self, dataset_id: str, info_to_include: list[str] = None) -> dict:
        """Get dataset info"""
        acceptable_include_info = [
            "SCHEMA", "ACCESS_INFORMATION", "PROFILE", "PROPERTIES", "DATA_PROJECT",
            "STORAGE", "SNAPSHOT_BUILDER_SETTING"
        ]
        if info_to_include:
            if not all(info in acceptable_include_info for info in info_to_include):
                raise ValueError(
                    f"info_to_include must be a subset of {acceptable_include_info}")
            include_string = '&include='.join(info_to_include)
        else:
            include_string = ""
        uri = f"{self.TDR_LINK}/datasets/{dataset_id}?include={include_string}"
        response = self.request_util.run_request(uri=uri, method=GET)
        return json.loads(response.text)

    def get_table_schema_info(self, dataset_id: str, table_name: str) -> dict:
        """get schema information on one table within dataset"""
        dataset_info = self.get_dataset_info(dataset_id=dataset_id, info_to_include=["SCHEMA"])
        for table in dataset_info["schema"]["tables"]:
            if table["name"] == table_name:
                return table

    def get_job_result(self, job_id: str) -> dict:
        """retrieveJobResult"""
        uri = f"{self.TDR_LINK}/jobs/{job_id}/result"
        response = self.request_util.run_request(uri=uri, method=GET)
        return json.loads(response.text)

    def ingest_dataset(self, dataset_id: str, data: dict) -> dict:
        """Load data into TDR with ingestDataset."""
        uri = f"{self.TDR_LINK}/datasets/{dataset_id}/ingest"
        response = self.request_util.run_request(
            uri=uri,
            method=POST,
            content_type="application/json",
            data=data
        )
        return json.loads(response.text)

    def get_data_set_table_metrics(
            self, dataset_id: str, target_table_name: str, query_limit: int = 1000
    ) -> list[dict]:
        """Use yield data_set_metrics and get all metrics returned in one list"""
        return [
            metric
            for metric in self._yield_data_set_metrics(
                dataset_id=dataset_id,
                target_table_name=target_table_name,
                query_limit=query_limit
            )
        ]

    def _yield_data_set_metrics(self, dataset_id: str, target_table_name: str, query_limit: int = 1000) -> Any:
        """Yield all entity metrics from dataset."""
        search_request = {
            "offset": 0,
            "limit": query_limit,
            "sort": "datarepo_row_id"
        }
        uri = f"{self.TDR_LINK}/datasets/{dataset_id}/data/{target_table_name}"
        while True:
            batch_number = int((search_request["offset"] / query_limit)) + 1
            response = self.request_util.run_request(
                uri=uri,
                method=POST,
                content_type="application/json",
                data=json.dumps(search_request)
            )
            if not response or not response.json()["result"]:
                break
            logging.info(
<<<<<<< HEAD
                f"""Downloading batch {batch_number} of max {query_limit} records from {target_table_name} table in
                dataset {dataset_id}"""
            )
=======
                f"Downloading batch {batch_number} of max {query_limit} records\
                from {target_table_name} table in dataset {dataset_id}")
>>>>>>> cf47f284
            for record in response.json()["result"]:
                yield record
            search_request["offset"] += query_limit

    def get_data_set_sample_ids(self, dataset_id: str, target_table_name: str, entity_id: str) -> list[str]:
        """Get existing ids from dataset."""
        data_set_metadata = self._yield_data_set_metrics(
            dataset_id=dataset_id, target_table_name=target_table_name)
        return [
            str(sample_dict[entity_id]) for sample_dict in data_set_metadata
        ]

    def get_job_status(self, job_id: str) -> requests.Response:
        """retrieveJobStatus"""
        # first check job status - retrieveJob
        uri = f"{self.TDR_LINK}/jobs/{job_id}"
        response = self.request_util.run_request(uri=uri, method=GET)
        return response

    def get_data_set_file_uuids_from_metadata(self, dataset_id: str) -> list[str]:
        data_set_info = self.get_dataset_info(dataset_id=dataset_id, info_to_include=["SCHEMA"])
        all_metadata_file_uuids = []
        tables = 0
        for table in data_set_info["schema"]["tables"]:
            tables += 1
            table_name = table["name"]
            logging.info(f"Getting all file information for {table_name}")
            # Get just columns where datatype is fileref
            file_columns = [column["name"] for column in table["columns"] if column["datatype"] == "fileref"]
            data_set_metrics = self.get_data_set_table_metrics(dataset_id=dataset_id, target_table_name=table_name)
            # Get unique list of file uuids
            file_uuids = list(set(
                [
                    value
                    for metric in data_set_metrics
                    for key, value in metric.items()
                    if key in file_columns
                ]
            ))
            logging.info(f"Got {len(file_uuids)} file uuids from table '{table_name}'")
            all_metadata_file_uuids.extend(file_uuids)
            # Make full list unique
            all_metadata_file_uuids = list(set(all_metadata_file_uuids))
        logging.info(f"Got {len(all_metadata_file_uuids)} file uuids from {tables} total table(s)")
        return all_metadata_file_uuids

    def get_or_create_dataset(
            self, dataset_name: str, billing_profile: str, schema: dict,
            description: str, cloud_platform: str, additional_properties_dict: dict = None) -> str:
        existing_data_sets = self.check_if_dataset_exists(dataset_name, billing_profile)
        if existing_data_sets:
            if len(existing_data_sets) > 1:
                raise ValueError(
<<<<<<< HEAD
                    f"Multiple datasets found with name {dataset_name} under billing_profile: "
                    f"{json.dumps(existing_data_sets, indent=4)}"
                )
=======
                    f"Multiple datasets found with name {dataset_name} under\
                    billing_profile: {json.dumps(existing_data_sets, indent=4)}")
>>>>>>> cf47f284
            dataset_id = existing_data_sets[0]['id']
        if not existing_data_sets:
            logging.info("Did not find existing dataset")
            # Create dataset
            dataset_id = self.create_dataset(
                schema=schema,
                cloud_platform=cloud_platform,
                dataset_name=dataset_name,
                description=description,
                profile_id=billing_profile,
                additional_dataset_properties=additional_properties_dict
            )
        return dataset_id

    def create_dataset(self, schema: dict, cloud_platform: str, dataset_name: str, description: str,
                       profile_id: str, additional_dataset_properties: dict = None) -> str:
        dataset_properties = {
            "name": dataset_name,
            "description": description,
            "defaultProfileId": profile_id,
            "region": "us-central1",
            "cloudPlatform": cloud_platform,
            "schema": schema
        }

        if additional_dataset_properties:
            dataset_properties.update(additional_dataset_properties)

        try:
            create_dataset_schema.validate(dataset_properties)
        except SchemaError as e:
            raise ValueError(f"Schema validation error: {e}")

        uri = f'{self.TDR_LINK}/datasets'
        logging.info(f"Creating dataset {dataset_name} under billing profile {profile_id}")
        response = self.request_util.run_request(
            method=POST,
            uri=uri,
            data=json.dumps(dataset_properties),
            content_type='application/json'
        )
        job_id = response.json()['id']
        completed = MonitorTDRJob(tdr=self, job_id=job_id, check_interval=30).run()
        if completed:
            dataset_id = self.get_job_result(job_id)['id']
            logging.info(f"Successfully created dataset {dataset_name}: {dataset_id}")
            return dataset_id

    def update_dataset_schema(self, dataset_id: str, update_note: str, tables_to_add: Optional[list[dict]] = None,
                              relationships_to_add: Optional[list[dict]] = None,
                              columns_to_add: Optional[list[dict]] = None) -> requests.Response:
        """Update dataset schema."""
        uri = f"{self.TDR_LINK}/datasets/{dataset_id}/updateSchema"
        request_body = {"description": f"{update_note}", "changes": {}}
        if tables_to_add:
            request_body["changes"]["addTables"] = tables_to_add
        if relationships_to_add:
            request_body["changes"]["addRelationships"] = relationships_to_add
        if columns_to_add:
            request_body["changes"]["addColumns"] = columns_to_add

        try:
            UpdateSchema(**request_body)
        except ValidationError as e:
            raise ValueError(f"Schema validation error: {e}")

        response = self.request_util.run_request(
            uri=uri,
            method=POST,
            content_type="application/json",
            data=json.dumps(request_body)
        )
        job_id = response.json()['id']
        completed = MonitorTDRJob(tdr=self, job_id=job_id, check_interval=30).run()
        if completed:
            dataset_id = self.get_job_result(job_id)['id']
            logging.info(f"Successfully ran schema updates in dataset {dataset_id}")
            return dataset_id

    def _get_response_from_batched_endpoint(self, uri: str, limit: int = 1000):
        """Helper method for all GET endpoints that require batching. Given the URI and the limit (optional), will
        loop through batches until all metadata is retrieved. NOTE: when providing the URI, provide only the BASE
        URI (i.e. without the query params for offset or limit)."""
        batch = 1
        offset = 0
        metadata = []
        while True:
            logging.info(f"Retrieving {(batch - 1) * limit} to {batch * limit} records in metadata")
            response = self.request_util.run_request(uri=f"{uri}?offset={offset}&limit={limit}", method=GET).json()

            # If no more files, break the loop
            if not response:
                logging.info(f"No more results to retrieve, found {len(metadata)} total records")
                break

            metadata.extend(response)
            # Increment the offset by limit for the next page
            offset += limit
            batch += 1
        return metadata

    def get_files_from_snapshot(self, snapshot_id: str, limit: int = 1000):
        """Returns all the metadata about files in a given snapshot. Not all files can be returned at once, so the API
        is used repeatedly until all "batches" have been returned"""
        uri = f"{self.TDR_LINK}/snapshots/{snapshot_id}/files"
        return self._get_response_from_batched_endpoint(uri=uri, limit=limit)


class MonitorTDRJob:
    def __init__(self, tdr: TDR, job_id: str, check_interval: int):
        self.tdr = tdr
        self.job_id = job_id
        self.check_interval = check_interval

    def run(self) -> bool:
        """Monitor ingest until completion."""
        while True:
            ingest_response = self.tdr.get_job_status(self.job_id)
            if ingest_response.status_code == 202:
                logging.info(f"TDR job {self.job_id} is still running")
                # Check every x seconds if ingest is still running
                time.sleep(self.check_interval)
            elif ingest_response.status_code == 200:
                response_json = json.loads(ingest_response.text)
                if response_json["job_status"] == "succeeded":
                    logging.info(f"TDR job {self.job_id} succeeded")
                    return True
                else:
                    logging.error(f"TDR job {self.job_id} failed")
                    job_result = self.tdr.get_job_result(self.job_id)
                    raise ValueError(
                        f"Status code {ingest_response.status_code}: {response_json}\n{job_result}")
            else:
                logging.error(f"TDR job {self.job_id} failed")
                job_result = self.tdr.get_job_result(self.job_id)
                raise ValueError(
                    f"Status code {ingest_response.status_code}: {ingest_response.text}\n{job_result}")


class StartAndMonitorIngest:
    def __init__(self, tdr: TDR, ingest_records: list[dict], target_table_name: str, dataset_id: str, load_tag: str,
                 bulk_mode: bool, update_strategy: str, waiting_time_to_poll: int):
        self.tdr = tdr
        self.ingest_records = ingest_records
        self.target_table_name = target_table_name
        self.dataset_id = dataset_id
        self.load_tag = load_tag
        self.bulk_mode = bulk_mode
        self.update_strategy = update_strategy
        self.waiting_time_to_poll = waiting_time_to_poll

    def _create_ingest_dataset_request(self) -> Any:
        """Create the ingestDataset request body."""
        # https://support.terra.bio/hc/en-us/articles/23460453585819-How-to-ingest-and-update-TDR-data-with-APIs
        load_dict = {
            "format": "array",
            "records": self.ingest_records,
            "table": self.target_table_name,
            "resolve_existing_files": "true",
            "updateStrategy": self.update_strategy,
            "load_tag": self.load_tag,
            "bulkMode": "true" if self.bulk_mode else "false"
        }
        return json.dumps(load_dict)  # dict -> json

    def run(self) -> None:
        ingest_request = self._create_ingest_dataset_request()
        logging.info(f"Starting ingest to {self.dataset_id}")
        ingest_response = self.tdr.ingest_dataset(
            dataset_id=self.dataset_id, data=ingest_request)
        MonitorTDRJob(
            tdr=self.tdr,
            job_id=ingest_response["id"],
            check_interval=self.waiting_time_to_poll
        ).run()


class ReformatMetricsForIngest:
    """Reformat metrics for ingest.
    If file_list is True, then it is a list of file paths and formats differently assumes input json for that will be
    like below or similar for azure:
    {
                "file_name": blob.name,
                "file_path": f"gs://{self.bucket_name}/{blob.name}",
                "content_type": blob.content_type or guess_type(blob.name)[0] or "application/octet-stream",
                "file_extension": os.path.splitext(blob.name)[1],
                "size_in_bytes": blob.size,
                "md5_hash": blob.md5_hash
            }
    """

    def __init__(
            self,
            ingest_metadata: list[dict],
            cloud_type: str,
            storage_container: Optional[str] = None,
            sas_token_string: Optional[str] = None,
            file_list: bool = False,
            dest_file_path_flat: bool = False,
            file_to_uuid_dict: Optional[dict] = None,
            schema_info: Optional[dict] = None
    ):
        self.file_list = file_list
        self.ingest_metadata = ingest_metadata
        self.cloud_type = cloud_type
        self.sas_token_string = sas_token_string
        self.file_prefix = {GCP: "gs://", AZURE: "https://"}[cloud_type]
        self.workspace_storage_container = storage_container
        self.dest_file_path_flat = dest_file_path_flat
        self.file_to_uuid_dict = file_to_uuid_dict
        # Used if you want to provide schema info for tables to make sure values match.
        # Should be dict with key being column name and value being dict with datatype
        self.schema_info = schema_info

    def _add_file_ref(self, file_details: dict) -> None:
        """Create file ref for ingest."""
        file_details['file_ref'] = {
            "sourcePath": file_details['file_path'],
            # https://some_url.blob.core.windows.net/container_name/dir/file.txt
            # Remove url and container name with. Result will be /dir/file.txt
            "targetPath": self._format_relative_tdr_path(file_details['file_path']),
            "description": f"Ingest of {file_details['file_path']}",
            "mimeType": file_details['content_type']
        }

    def _format_relative_tdr_path(self, cloud_path: str) -> str:
        """Format cloud path to TDR path"""
        if self.cloud_type == GCP:
            # Cloud path will be gs://bucket/path/to/file convert to /path/to/file
            relative_path = '/'.join(cloud_path.split('/')[3:])
        else:
            # Cloud path will be https://landing_zone/storage_account/path/to/file convert to /path/to/file
            split_path = cloud_path.split('/')
            file_path_storage_container = split_path[3]
            if file_path_storage_container != self.workspace_storage_container:
                raise ValueError(
<<<<<<< HEAD
                    f"{cloud_path} storage container {file_path_storage_container} does not match workspace storage "
                    f"container {self.workspace_storage_container}. SAS token will not work"
=======
                    f"{cloud_path} storage container {file_path_storage_container}\
                        does not match workspace storage container {self.workspace_storage_container}.\
                        SAS token will not work"
>>>>>>> cf47f284
                )
            relative_path = '/'.join(split_path[4:])
        if self.dest_file_path_flat:
            return "/" + relative_path.replace(
                "/", "_"
            ).replace("#", "").replace("?", "")
        else:
            # Target paths in TDR must start with a leading slash
            return f"/{relative_path}"

<<<<<<< HEAD
    def _check_and_format_file_path(self, column_value: str) -> tuple[Any, bool]:
        """Check if column value is a gs:// path and reformat to TDR's dataset relative path. if file_to_uuid_dict is
        provided then it will add existing uuid. If file_to_uuid_dict provided and file not found then will warn and
        return None"""
=======
    def _check_and_format_file_path(self, column_value: str) -> Any:
        """Check if column value is a gs:// path and reformat to TDR's dataset relative path.
        if file_to_uuid_dict is provided then it will add existing uuid.
        If file_to_uuid_dict provided and file not found then will warn and return None"""
>>>>>>> cf47f284
        valid = True
        if isinstance(column_value, str):
            # If it is a file path then reformat to TDR's dataset relative path
            if column_value.startswith(self.file_prefix):
                # If file to uuid provided then get uuid there
                if self.file_to_uuid_dict:
                    uuid = self.file_to_uuid_dict.get(column_value)
                    if uuid:
                        column_value = uuid
                    else:
                        logging.warning(
<<<<<<< HEAD
                            f"File {column_value} not found in file_to_uuid_dict, which should include all files "
                            f"in dataset."
                        )
=======
                            f"File {column_value} not found in file_to_uuid_dict,\
                            which should include all files in dataset.")
>>>>>>> cf47f284
                        column_value = None
                        valid = False
                else:
                    # If azure sas token will be '?{sas_token}', if gcp it just be file path
<<<<<<< HEAD
                    source_dest_mapping = {
                        "sourcePath": f"{column_value}{self.sas_token_string}" if self.cloud_type == AZURE else column_value,  # noqa
=======
                    return {
                        "sourcePath": f"{column_value}{self.sas_token_string}"
                        if self.cloud_type == AZURE else column_value,
>>>>>>> cf47f284
                        "targetPath": self._format_relative_tdr_path(column_value)
                    }
                    return source_dest_mapping, valid
        return column_value, valid

    def _validate_and_update_column_for_schema(self, column_name: str, column_value: Any) -> Any:
        """Check if column matches what schema expects and attempt to update if not. Changes to string at the end"""
        valid = True
        if column_name in self.schema_info.keys():
            expected_data_type = self.schema_info[column_name]['datatype']
            if expected_data_type == "string" and not isinstance(column_value, str):
                try:
                    column_value = str(column_value)
<<<<<<< HEAD
                except Exception:
=======
                except ValueError:
>>>>>>> cf47f284
                    logging.warning(f"Column {column_name} with value {column_value} is not a string")
                    valid = False
            if expected_data_type in ['int64', 'integer'] and not isinstance(column_value, int):
                try:
                    column_value = int(column_value)
<<<<<<< HEAD
                except Exception:
=======
                except ValueError:
>>>>>>> cf47f284
                    logging.warning(f"Column {column_name} with value {column_value} is not an integer")
                    valid = False
            if expected_data_type == "float64" and not isinstance(column_value, float):
                try:
                    column_value = float(column_value)
<<<<<<< HEAD
                except Exception:
=======
                except ValueError:
>>>>>>> cf47f284
                    logging.warning(f"Column {column_name} with value {column_value} is not a float")
                    valid = False
            if expected_data_type == "boolean" and not isinstance(column_value, bool):
                try:
                    column_value = bool(column_value)
<<<<<<< HEAD
                except Exception:
=======
                except ValueError:
>>>>>>> cf47f284
                    logging.warning(f"Column {column_name} with value {column_value} is not a boolean")
                    valid = False
            if expected_data_type in ["datetime", "date", "time"] and not isinstance(column_value, datetime):
                try:
                    column_value = parser.parse(column_value)
<<<<<<< HEAD
                except Exception:
=======
                except ValueError:
>>>>>>> cf47f284
                    logging.warning(f"Column {column_name} with value {column_value} is not a datetime")
                    valid = False
            if expected_data_type == "array" and not isinstance(column_value, list):
                valid = False
                logging.warning(f"Column {column_name} with value {column_value} is not a list")
            if expected_data_type == "bytes" and not isinstance(column_value, bytes):
                valid = False
                logging.warning(f"Column {column_name} with value {column_value} is not bytes")
            if expected_data_type == "fileref" and column_value.startswith(self.file_prefix):
                valid = False
                logging.warning(f"Column {column_name} with value {column_value} is not a file path")
        # Ingest should be able to convert from string to correct format
        return str(column_value), valid

    def _reformat_metric(self, row_dict: dict) -> Optional[dict]:
        """Reformat metric for ingest."""
        reformatted_dict = {}
        # Set to make sure row valid and should be included
        row_valid = True
        #  If a specific file list is provided, then add file ref. Different than all other ingests
        if self.file_list:
            self._add_file_ref(row_dict)
            reformatted_dict = row_dict
        else:
            # Go through each value in row and reformat if needed
            for key, value in row_dict.items():
                # Ignore where there is no value
                if value:
                    # If schema info passed in then check if column matches what
                    # schema expect and attempt to update if not
                    if self.schema_info:
                        value, valid = self._validate_and_update_column_for_schema(key, value)
                        if not valid:
                            row_valid = False
                    # If it is a list go through each item and recreate items in list
                    if isinstance(value, list):
                        updated_value_list = []
                        for item in value:
                            update_value, valid = self._check_and_format_file_path(item)
                            if not valid:
                                row_valid = False
                            updated_value_list.append(update_value)
                        reformatted_dict[key] = updated_value_list
                    update_value, valid = self._check_and_format_file_path(value)
                    if not valid:
                        row_valid = False
                    reformatted_dict[key] = update_value
        # add in timestamp
        reformatted_dict['last_modified_date'] = datetime.now(
            tz=pytz.UTC).strftime("%Y-%m-%dT%H:%M:%S")
        # Only return if file list or row is valid
        if row_valid:
            return reformatted_dict
        else:
            logging.info(f"Row {json.dumps(row_dict, indent=4)} not valid and will not be included in ingest")

    def run(self) -> list[dict]:
        reformatted_metrics = []
        # Do not do list comprehension as we need to check if row is valid based on what is returned
        for row_dict in self.ingest_metadata:
            reformatted_row = self._reformat_metric(row_dict)
            if reformatted_row:
                reformatted_metrics.append(reformatted_row)
        return reformatted_metrics


class SetUpTDRTables:
<<<<<<< HEAD
    """dict of dicts containing table info list expected columns are table_name, primary_key, ingest metadata,
    table_unique_id and key should be table name"""
=======
    """dict of dicts containing table info list;
    expected columns are table_name, primary_key,
    ingest metadata, table_unique_id and key should be table name"""
>>>>>>> cf47f284

    def __init__(self, tdr: TDR, dataset_id: str, table_info_dict: dict):
        self.tdr = tdr
        self.dataset_id = dataset_id
        self.table_info_dict = table_info_dict

<<<<<<< HEAD
    @staticmethod
    def _compare_table(reference_dataset_table: dict, target_dataset_table: list[dict], table_name: str) -> list[dict]:
=======
    def _compare_table(self, reference_dataset_table: dict,
                       target_dataset_table: list[dict], table_name: str) -> list[dict]:
>>>>>>> cf47f284
        """Compare tables between two datasets."""
        logging.info(f"Comparing table {reference_dataset_table['name']} to existing target table")
        columns_to_update = []
        # Convert target table to dict for easier comparison
        target_dataset_table_dict = {col["name"]: col for col in target_dataset_table}
        # Go through each column in reference table and see if it exists and if so, is it the same in target table
        for column_dict in reference_dataset_table["columns"]:
            # Check if column exists in target table already
            if column_dict["name"] not in target_dataset_table_dict.keys():
                column_dict["action"] = "add"
                columns_to_update.append(column_dict)
            else:
                # Terrible way of checking, but file_inventory has file paths set as a string so we can see full path
                # and the class to assume what a column should be see the google cloud path and assumes it's a file ref.
                # Skipping check of this specific table for that reason
                if table_name != "file_inventory":
                    # Check if column exists but is not set up the same
                    if column_dict != target_dataset_table_dict[column_dict["name"]]:
                        column_dict["action"] = "modify"
                        columns_to_update.append(column_dict)
        return columns_to_update

<<<<<<< HEAD
    @staticmethod
    def _compare_dataset_relationships(reference_dataset_relationships, target_dataset_relationships) -> list[dict]:
=======
    def _compare_dataset_relationships(self, reference_dataset_relationships,
                                       target_dataset_relationships) -> list[dict]:
>>>>>>> cf47f284
        dataset_relationships_to_modify = []
        for dataset in reference_dataset_relationships:
            if dataset not in target_dataset_relationships:
                dataset_relationships_to_modify.append(dataset)
        return dataset_relationships_to_modify

    def run(self) -> dict:
        data_set_info = self.tdr.get_dataset_info(dataset_id=self.dataset_id, info_to_include=['SCHEMA'])
        existing_tdr_table_schema_info = {
            table_dict["name"]: table_dict["columns"]
            for table_dict in data_set_info["schema"]["tables"]
        }
        tables_to_create = []
        valid = True
        # Loop through all expected tables to see if exist and match schema. If not then create one.
        for ingest_table_name, ingest_table_dict in self.table_info_dict.items():
            # Get TDR schema info for tables to ingest
            expected_tdr_schema_dict = InferTDRSchema(
                input_metadata=ingest_table_dict["ingest_metadata"],
                table_name=ingest_table_name
            ).infer_schema()

            # If unique id then add to table json
            if ingest_table_dict.get("primary_key"):
                expected_tdr_schema_dict["primaryKey"] = [ingest_table_dict["primary_key"]]

            # add table to ones to create if it does not exist
            if ingest_table_name not in existing_tdr_table_schema_info:
                tables_to_create.append(expected_tdr_schema_dict)
            else:
                # Compare columns
                columns_to_update = self._compare_table(
                    reference_dataset_table=expected_tdr_schema_dict,
                    target_dataset_table=existing_tdr_table_schema_info[ingest_table_name],
                    table_name=ingest_table_name
                )
                if columns_to_update:
                    # If any updates needed nothing is done for whole ingest
                    valid = False
                    for column_to_update_dict in columns_to_update:
                        logging.warning(
<<<<<<< HEAD
                            f"Columns needs updates in {ingest_table_name}: "
                            f"{json.dumps(column_to_update_dict, indent=4)}"
                        )
=======
                            f"Columns needs updates in {ingest_table_name}:\
                            {json.dumps(column_to_update_dict, indent=4)}")
>>>>>>> cf47f284
                else:
                    logging.info(f"Table {ingest_table_name} exists and is up to date")
        if valid:
            #  Does nothing with relationships for now
            if tables_to_create:
                tables_string = ", ".join(
                    [table["name"] for table in tables_to_create]
                )
                logging.info(f"Table(s) {tables_string} do not exist in dataset. Will attempt to create")
                self.tdr.update_dataset_schema(
                    dataset_id=self.dataset_id,
                    update_note=f"Creating tables in dataset {self.dataset_id}",
                    tables_to_add=tables_to_create
                )
            else:
                logging.info("All tables in dataset exist and are up to date")
            # Return schema info for all existing tables after creation
            data_set_info = self.tdr.get_dataset_info(dataset_id=self.dataset_id, info_to_include=['SCHEMA'])
            # Return dict with key being table name and value being dict of columns with key being
            # column name and value being column info
            return {
                table_dict["name"]: {
                    column_dict["name"]: column_dict
                    for column_dict in table_dict["columns"]
                }
                for table_dict in data_set_info["schema"]["tables"]
            }
        else:
            logging.error("Tables need manual updating. Exiting")
            sys.exit(1)


class BatchIngest:
    def __init__(
            self,
            ingest_metadata: list[dict],
            tdr: TDR, target_table_name: str,
            dataset_id: str,
            batch_size: int,
            file_list_bool: bool,
            bulk_mode: bool,
            cloud_type: str,
            terra_workspace: Optional[TerraWorkspace] = None,
            update_strategy: str = "replace",
            waiting_time_to_poll: int = 60,
            sas_expire_in_secs: int = 3600,
            test_ingest: bool = False,
            load_tag: Optional[str] = None,
            dest_file_path_flat: bool = False,
            file_to_uuid_dict: Optional[dict] = None,
            schema_info: Optional[dict] = None,
            skip_reformat: bool = False
    ):
        self.ingest_metadata = ingest_metadata
        self.tdr = tdr
        self.target_table_name = target_table_name
        self.dataset_id = dataset_id
        self.cloud_type = cloud_type
<<<<<<< HEAD
        # This is only used if ingesting Azure data where you need to create sas tokens from workspace
=======
        # terra_workspace only used if ingesting Azure data where you need to create sas tokens from workspace
>>>>>>> cf47f284
        self.terra_workspace = terra_workspace
        self.batch_size = batch_size
        self.update_strategy = update_strategy
        self.bulk_mode = bulk_mode
        self.waiting_time_to_poll = waiting_time_to_poll
        self.sas_expire_in_secs = sas_expire_in_secs
        self.test_ingest = test_ingest  # Used if you want to run first batch and then exit after success
        self.load_tag = load_tag
        self.file_list_bool = file_list_bool
        self.dest_file_path_flat = dest_file_path_flat
        self.file_to_uuid_dict = file_to_uuid_dict
        # Used if you want to provide schema info for tables to make sure values match.
        # Should be dict with key being column name and value being dict with datatype
        self.schema_info = schema_info
        # Use if input is already formatted correctly for ingest
        self.skip_reformat = skip_reformat

    def _reformat_metadata(self, metrics_batch: list[dict]) -> list[dict]:
        if self.cloud_type == AZURE:
            sas_token = self.terra_workspace.retrieve_sas_token(sas_expiration_in_secs=self.sas_expire_in_secs)
            cloud_container = self.terra_workspace.storage_container
            return ReformatMetricsForIngest(
                ingest_metadata=metrics_batch,
                cloud_type=self.cloud_type,
                storage_container=cloud_container,
                sas_token_string=sas_token,
                file_list=self.file_list_bool,
                dest_file_path_flat=self.dest_file_path_flat,
                file_to_uuid_dict=self.file_to_uuid_dict,
                schema_info=self.schema_info
            ).run()
        elif self.cloud_type == GCP:
            return ReformatMetricsForIngest(
                ingest_metadata=metrics_batch,
                cloud_type=self.cloud_type,
                file_list=self.file_list_bool,
                dest_file_path_flat=self.dest_file_path_flat,
                file_to_uuid_dict=self.file_to_uuid_dict,
                schema_info=self.schema_info
            ).run()
        else:
            raise ValueError(f"Cloud type {self.cloud_type} not supported. Must be {GCP} or {AZURE}")

    def run(self) -> None:
        logging.info(
            f"Batching {len(self.ingest_metadata)} total rows into batches of {self.batch_size} for ingest")
        total_batches = len(self.ingest_metadata) // self.batch_size + 1
        for i in range(0, len(self.ingest_metadata), self.batch_size):
            batch_number = i // self.batch_size + 1
            logging.info(
                f"Starting ingest batch {batch_number} of {total_batches} into table {self.target_table_name}")
            metrics_batch = self.ingest_metadata[i:i + self.batch_size]
            if self.skip_reformat:
                reformatted_batch = metrics_batch
            else:
                reformatted_batch = self._reformat_metadata(metrics_batch)

            if self.load_tag:
                load_tag = self.load_tag
            else:
                load_tag = f"{self.dataset_id}.{self.target_table_name}"
            # Start actual ingest
            if reformatted_batch:
                StartAndMonitorIngest(
                    tdr=self.tdr,
                    ingest_records=reformatted_batch,
                    target_table_name=self.target_table_name,
                    dataset_id=self.dataset_id,
                    load_tag=load_tag,
                    bulk_mode=self.bulk_mode,
                    update_strategy=self.update_strategy,
                    waiting_time_to_poll=self.waiting_time_to_poll
                ).run()
                logging.info(f"Completed batch ingest of {len(reformatted_batch)} rows")
                if self.test_ingest:
                    logging.info("First batch completed, exiting since test_ingest was used")
                    sys.exit(0)
            else:
                logging.info("No rows to ingest in this batch after reformatting")
        logging.info("Whole Ingest completed")


class ConvertTerraTableInfoForIngest:
    """Converts each row of table metadata into a dictionary that can be ingested into TDR.

    Input looks like
[{
  "attributes": {
    "some_metric": 99.99,
    "some_file_path": "gs://path/to/file",
    "something_to_exclude": "exclude_me"
  },
  "entityType": "sample",
  "name": "SM-MVVVV"
}]

converts to

[{
  "sample_id": "SM-MVVVV",
  "some_metric": 99.99,
  "some_file_path": "gs://path/to/file"
}]
"""

    def __init__(self, table_metadata: list[dict], tdr_row_id: str = 'sample_id', columns_to_ignore: list[str] = []):
        self.table_metadata = table_metadata
        self.tdr_row_id = tdr_row_id
        self.columns_to_ignore = columns_to_ignore

    def run(self) -> list[dict]:
        return [
            {
                self.tdr_row_id: row["name"],
                **{k: v for k, v in row["attributes"].items() if k not in self.columns_to_ignore}
            }
            for row in self.table_metadata
        ]


class InferTDRSchema:
    PYTHON_TDR_DATA_TYPE_MAPPING = {
        str: "string",
        "fileref": "fileref",
        bool: "boolean",
        bytes: "bytes",
        date: "date",
        datetime: "datetime",
        float: "float64",
        np.float64: "float64",
        int: "int64",
        np.int64: "int64",
        time: "time",
    }

    def __init__(self, input_metadata: list[dict], table_name: str):
        self.input_metadata = input_metadata
        self.table_name = table_name

    @staticmethod
    def _check_type_consistency(key_value_type_mappings: dict) -> None:
        """Receives a dictionary where the key is the header, and the value is a list of values
        for the header. Checks if all values for a given header are of the same type. Doesn't return anything, but
        raises an Exception if types do not match and provides the headers with types that are different"""
        matching = []

        for header, values_for_header in key_value_type_mappings.items():
            # find one value that's non-none to get the type to check against
            type_to_match_against = type(
                [v for v in values_for_header if v][0])

            # check if all the values in the list that are non-none match the type of the first entry
<<<<<<< HEAD
            all_values_matching = all(  # noqa
                type(v) == type_to_match_against for v in values_for_header if v)
=======
            all_values_matching = all(  # noqa: E721
                type(v) == type_to_match_against for v in values_for_header if v is not None)
>>>>>>> cf47f284
            matching.append({header: all_values_matching})

        # Returns true if all headers are determined to be "matching"
        problematic_headers = [
            d.keys()
            for d in matching
            if not list(d.values())[0]
        ]

        if problematic_headers:
            raise Exception(
                f"Not all values for the following headers are of the same type: {problematic_headers}")

    def _python_type_to_tdr_type_conversion(self, value_for_header: Any) -> str:
        az_filref_regex = "^https.*sc-.*"
        gcp_fileref_regex = "^gs://.*"

        # Find potential file references
        if isinstance(value_for_header, str):
            az_match = re.search(pattern=az_filref_regex,
                                 string=value_for_header)
            gcp_match = re.search(
                pattern=gcp_fileref_regex, string=value_for_header)
            if az_match or gcp_match:
                return self.PYTHON_TDR_DATA_TYPE_MAPPING["fileref"]

        # Try to parse times and dates
        try:
            date_or_time = parser.parse(value_for_header)
            return self.PYTHON_TDR_DATA_TYPE_MAPPING[type(date_or_time)]
        except (TypeError, ParserError):
            pass

        if isinstance(value_for_header, list):
            # check for potential list of filerefs
            for v in value_for_header:
                if isinstance(v, str):
                    az_match = re.search(pattern=az_filref_regex, string=v)
                    gcp_match = re.search(pattern=gcp_fileref_regex, string=v)
                    if az_match or gcp_match:
                        return self.PYTHON_TDR_DATA_TYPE_MAPPING["fileref"]

            non_none_entry_in_list = [a for a in value_for_header if a][0]
            return self.PYTHON_TDR_DATA_TYPE_MAPPING[type(non_none_entry_in_list)]

        # if none of the above special cases apply, just pass the type of the value to determine the TDR type
        return self.PYTHON_TDR_DATA_TYPE_MAPPING[type(value_for_header)]

    def _format_column_metadata(self, key_value_type_mappings: dict) -> list[dict]:
        """Generates the metadata for each column's header name, data type, and whether it's an array of values"""
        columns = []

        for header, values_for_header in key_value_type_mappings.items():
            # if the ANY of the values for a given header is a list, we assume that column contains arrays of values
            array_of = True if any(isinstance(v, list)
                                   for v in values_for_header) else False
            # find either the first item that's non-None, or the first non-empty list
            data_type = self._python_type_to_tdr_type_conversion(
                [a for a in values_for_header if a][0])

            column_metadata = {
                "name": header,
                "datatype": data_type,
                "array_of": array_of,
            }
            columns.append(column_metadata)

        return columns

    @staticmethod
    def _gather_required_and_non_required_headers(metadata_df: Any, dataframe_headers: list[str]) -> list[dict]:
        """Takes in the original dataframe and determines whether each header is required or not. A header is required
        if all values are populated for that header. Otherwise, if some values are missing, or all values are missing,
        it's not considered a required header."""

        header_requirements = []

        na_replaced = metadata_df.replace({None: np.nan})
        for header in dataframe_headers:
            all_none = na_replaced[header].isna().all()
            some_none = na_replaced[header].isna().any()
            # if all rows are none for a given column, we set the default type to "string" type in TDR
            if all_none:
                header_requirements.append({"name": header, "required": False, "data_type": "string"})
            elif some_none:
                header_requirements.append({"name": header, "required": False})
            else:
                header_requirements.append({"name": header, "required": True})

        return header_requirements

    @staticmethod
    def _reformat_metadata(cleaned_metadata: list[dict]) -> dict:
        """Creates a dictionary where the key is the header name, and the value is a list of all values for that header
        using the newly cleaned data"""

        key_value_type_mappings = {}
        unique_headers = {key for row in cleaned_metadata for key in row}

        for header in unique_headers:
            for row in cleaned_metadata:
                value = row[header]
                if header not in key_value_type_mappings:
                    key_value_type_mappings[header] = [value]
                else:
                    key_value_type_mappings[header].append(value)
        return key_value_type_mappings

    def infer_schema(self) -> dict:
        logging.info(f"Inferring schema for table {self.table_name}")
        # create the dataframe
        metadata_df = pd.DataFrame(self.input_metadata)
        # Replace all nan with None
        metadata_df = metadata_df.where(pd.notnull(metadata_df), None)

        # find all headers that need to be renamed if they have "entity" in them and rename the headers
        headers_to_be_renamed = [{h: h.split(":")[1] for h in list(metadata_df.columns) if h.startswith("entity")}][
            0]
        metadata_df = metadata_df.rename(columns=headers_to_be_renamed)

        # start by gathering the column metadata by determining which headers are required or not
        column_metadata = self._gather_required_and_non_required_headers(metadata_df, list(metadata_df.columns))

        # drop columns where ALL values are None, but keep rows where some values are None
        # we keep the rows where some values are none because if we happen to have a different column that's none in
        # every row, we could end up with no data at the end
        all_none_columns_dropped_df = metadata_df.dropna(axis=1, how="all")
        cleaned_metadata = all_none_columns_dropped_df.to_dict(
            orient="records")
        key_value_type_mappings = self._reformat_metadata(cleaned_metadata)

        # check to see if all values corresponding to a header are of the same type
        self._check_type_consistency(key_value_type_mappings)

        columns = self._format_column_metadata(key_value_type_mappings)

        # combine the information about required headers with the data types that were collected
        for header_metadata in column_metadata:
            matching_metadata = [
                d for d in columns if d["name"] == header_metadata["name"]]
            if matching_metadata:
                header_metadata.update(matching_metadata[0])

        tdr_tables_json = {
            "name": self.table_name,
            "columns": column_metadata,
        }
        return tdr_tables_json


class GetPermissionsForWorkspaceIngest:
    def __init__(self, terra_workspace: TerraWorkspace, dataset_info: dict,
                 added_to_auth_domain: bool = False):
        self.terra_workspace = terra_workspace
        self.dataset_info = dataset_info
        self.added_to_auth_domain = added_to_auth_domain

    def run(self) -> None:
        # Ensure dataset SA account is reader on Terra workspace.
        tdr_sa_account = self.dataset_info['ingestServiceAccount']
        self.terra_workspace.update_user_acl(email=tdr_sa_account, access_level='READER')

        # Check if workspace has auth domain
        workspace_info = self.terra_workspace.get_workspace_info()
        auth_domain_list = workspace_info['workspace']['authorizationDomain']
        # Attempt to add tdr_sa_account to auth domain
        if auth_domain_list:
            for auth_domain_dict in auth_domain_list:
                auth_domain = auth_domain_dict['membersGroupName']
                logging.info(
                    f"TDR SA account {tdr_sa_account} needs to be added to auth domain group {auth_domain}")
            if self.added_to_auth_domain:
                logging.info("added_to_auth_domain has been set to true so assuming account has already been added")
            else:
                logging.info(
<<<<<<< HEAD
                    "Please add TDR SA account to auth domain group to allow access to workspace and then rerun with "
                    "added_to_auth_domain=True"
                )
=======
                    "Please add TDR SA account to auth domain group\
                    to allow access to workspace and then rerun with added_to_auth_domain=True")
>>>>>>> cf47f284
                sys.exit(0)


class FilterAndBatchIngest:
    def __init__(
            self,
            tdr: TDR,
            filter_existing_ids: bool,
            unique_id_field: str,
            table_name: str,
            ingest_metadata: list[dict],
            dataset_id: str,
            file_list_bool: bool,
            ingest_waiting_time_poll: int,
            ingest_batch_size: int,
            bulk_mode: bool,
            cloud_type: str,
            update_strategy: str,
            load_tag: str,
            test_ingest: bool = False,
            dest_file_path_flat: bool = False,
            file_to_uuid_dict: Optional[dict] = None,
            sas_expire_in_secs: int = 3600,
            schema_info: Optional[dict] = None,
            terra_workspace: Optional[TerraWorkspace] = None
    ):
        self.tdr = tdr
        self.filter_existing_ids = filter_existing_ids
        self.unique_id_field = unique_id_field
        self.table_name = table_name
        self.ingest_metadata = ingest_metadata
        self.dataset_id = dataset_id
        self.file_list_bool = file_list_bool
        self.ingest_waiting_time_poll = ingest_waiting_time_poll
        self.ingest_batch_size = ingest_batch_size
        self.bulk_mode = bulk_mode
        self.cloud_type = cloud_type
        self.update_strategy = update_strategy
        self.load_tag = load_tag
        self.test_ingest = test_ingest
        self.dest_file_path_flat = dest_file_path_flat
        self.sas_expire_in_secs = sas_expire_in_secs
        self.terra_workspace = terra_workspace
        self.file_to_uuid_dict = file_to_uuid_dict
        # Used if you want to provide schema info for tables to make sure values match.
        # Should be dict with key being column name and value being dict with datatype
        self.schema_info = schema_info

    def run(self) -> None:
        if self.filter_existing_ids:
            # Filter out sample ids that are already in the dataset
            filtered_metrics = FilterOutSampleIdsAlreadyInDataset(
                ingest_metrics=self.ingest_metadata,
                dataset_id=self.dataset_id,
                tdr=self.tdr,
                target_table_name=self.table_name,
                filter_entity_id=self.unique_id_field
            ).run()
        else:
            filtered_metrics = self.ingest_metadata
        # If there are metrics to ingest then ingest them
        if filtered_metrics:
            # Batch ingest of table to table within dataset
            logging.info(f"Starting ingest of {self.table_name} into {self.dataset_id}")
            BatchIngest(
                ingest_metadata=filtered_metrics,
                tdr=self.tdr,
                target_table_name=self.table_name,
                dataset_id=self.dataset_id,
                batch_size=self.ingest_batch_size,
                bulk_mode=self.bulk_mode,
                cloud_type=self.cloud_type,
                update_strategy=self.update_strategy,
                waiting_time_to_poll=self.ingest_waiting_time_poll,
                test_ingest=self.test_ingest,
                load_tag=self.load_tag,
                file_list_bool=self.file_list_bool,
                dest_file_path_flat=self.dest_file_path_flat,
                file_to_uuid_dict=self.file_to_uuid_dict,
                schema_info=self.schema_info
            ).run()


class FilterOutSampleIdsAlreadyInDataset:
    def __init__(
            self,
            ingest_metrics: list[dict],
            dataset_id: str, tdr: TDR,
            target_table_name: str,
            filter_entity_id: str
    ):
        self.ingest_metrics = ingest_metrics
        self.tdr = tdr
        self.dataset_id = dataset_id
        self.target_table_name = target_table_name
        self.filter_entity_id = filter_entity_id

    def run(self) -> list[dict]:
        # Get all sample ids that already exist in dataset
        logging.info(
<<<<<<< HEAD
            f"Getting all {self.filter_entity_id} that already exist in table {self.target_table_name} in "
            f"dataset {self.dataset_id}"
        )
=======
            f"Getting all {self.filter_entity_id} that already exist\
            in table {self.target_table_name} in dataset {self.dataset_id}")
>>>>>>> cf47f284
        data_set_sample_ids = self.tdr.get_data_set_sample_ids(
            dataset_id=self.dataset_id,
            target_table_name=self.target_table_name,
            entity_id=self.filter_entity_id
        )
        # Filter out rows that already exist in dataset
        filtered_ingest_metrics = [
            row
            for row in self.ingest_metrics
            if str(row[self.filter_entity_id]) not in data_set_sample_ids
        ]
        if len(filtered_ingest_metrics) < len(self.ingest_metrics):
            logging.info(
<<<<<<< HEAD
                f"Filtered out {len(self.ingest_metrics) - len(filtered_ingest_metrics)} rows that already exist in "
                f"dataset"
            )
=======
                f"Filtered out {len(self.ingest_metrics) - len(filtered_ingest_metrics)}\
                rows that already exist in dataset")
>>>>>>> cf47f284
            if filtered_ingest_metrics:
                return filtered_ingest_metrics
            else:
                logging.info(
                    "All rows filtered out as they all exist in dataset, nothing to ingest")
                return []
        else:
            logging.info(
                "No rows were filtered out as they all do not exist in dataset")
            return filtered_ingest_metrics<|MERGE_RESOLUTION|>--- conflicted
+++ resolved
@@ -17,12 +17,8 @@
 
 from .request_util import GET, POST, DELETE
 from .tdr_api_schema.create_dataset_schema import create_dataset_schema
-<<<<<<< HEAD
+
 from .tdr_api_schema.update_dataset_schema import UpdateSchema
-=======
-from .tdr_api_schema.update_dataset_schema import update_schema
->>>>>>> cf47f284
-from .terra_util import TerraWorkspace
 from . import GCP, AZURE  # import from __init__.py
 
 
@@ -112,11 +108,7 @@
     "fileDetail": {
         "datasetId": "0d1c9aea-e944-4d19-83c3-8675f6aa123a",
         "mimeType": null,
-<<<<<<< HEAD
         "accessUrl": "gs://datarepo-34a4ac45-bucket/0d1c9aea-e944-4d19-83c3-8675f6aa062a/cf198fcc-3564-46ad-b73f-8bbc3711a866/SM-XXXXX.vcf.gz.md5sum",  # noqa
-=======
-        "accessUrl": "gs://datarepo_url",
->>>>>>> cf47f284
         "loadTag": "0d1c9aea-e944-4d19-83c3-8675f6aa123a"
     },
     "directoryDetail": null
@@ -173,16 +165,11 @@
         # Process files in batches
         for i in range(0, total_files, batch_size_to_delete_files):
             current_batch = file_ids[i:i + batch_size_to_delete_files]
-<<<<<<< HEAD
             logging.info(
                 f"Submitting delete jobs for batch {i // batch_size_to_delete_files + 1} with {len(current_batch)} "
                 f"files."
             )
-=======
-            logging.info(f"Submitting delete jobs for batch\
-                         {i // batch_size_to_delete_files + 1} with {len(current_batch)} files.")
-
->>>>>>> cf47f284
+
             # Submit delete jobs for the current batch
             for file_id in current_batch:
                 job_id = self.delete_file(file_id=file_id, dataset_id=dataset_id)
@@ -191,14 +178,10 @@
             logging.info(f"Monitoring {len(current_batch)} delete jobs in batch {i // batch_size_to_delete_files + 1}")
             for job_id in job_ids:
                 MonitorTDRJob(tdr=self, job_id=job_id, check_interval=5).run()
-<<<<<<< HEAD
             logging.info(
                 f"Completed deletion for batch {i // batch_size_to_delete_files + 1} with {len(current_batch)} files."
             )
-=======
-            logging.info(f"Completed deletion for batch\
-                         {i // batch_size_to_delete_files + 1} with {len(current_batch)} files.")
->>>>>>> cf47f284
+
         logging.info(f"Successfully deleted {total_files} files from dataset {dataset_id}")
 
     def add_user_to_dataset(self, dataset_id: str, user: str, policy: str) -> None:
@@ -210,14 +193,9 @@
         logging.info(f"Adding user {user} to dataset {dataset_id} with policy {policy}")
         self.request_util.run_request(uri=uri, method=POST, data=json.dumps(member_dict))
 
-<<<<<<< HEAD
     def _yield_existing_datasets(
             self, filter: Optional[str] = None, batch_size: int = 100, direction: str = "asc"
     ) -> Any:
-=======
-    def _yield_existing_datasets(self, filter: Optional[str] = None,
-                                 batch_size: int = 100, direction: str = 'asc') -> Any:
->>>>>>> cf47f284
         """Get all datasets in TDR. Filter can be dataset name"""
         offset = 0
         if filter:
@@ -226,11 +204,7 @@
             filter_str = ""
         while True:
             logging.info(f"Searching for datasets with filter {filter_str} in batches of {batch_size}")
-<<<<<<< HEAD
             uri = f"{self.TDR_LINK}/datasets?offset={offset}&limit={batch_size}&sort=created_date&direction={direction}{filter_str}"  # noqa
-=======
-            uri = f"{self.TDR_LINK}/datasets?offset={offset}&limit={batch_size}&sort=created_date&direction={direction}{filter_str}" # noqa
->>>>>>> cf47f284
             response = self.request_util.run_request(uri=uri, method=GET)
             datasets = response.json()['items']
             if not datasets:
@@ -333,14 +307,9 @@
             if not response or not response.json()["result"]:
                 break
             logging.info(
-<<<<<<< HEAD
                 f"""Downloading batch {batch_number} of max {query_limit} records from {target_table_name} table in
                 dataset {dataset_id}"""
             )
-=======
-                f"Downloading batch {batch_number} of max {query_limit} records\
-                from {target_table_name} table in dataset {dataset_id}")
->>>>>>> cf47f284
             for record in response.json()["result"]:
                 yield record
             search_request["offset"] += query_limit
@@ -394,14 +363,10 @@
         if existing_data_sets:
             if len(existing_data_sets) > 1:
                 raise ValueError(
-<<<<<<< HEAD
                     f"Multiple datasets found with name {dataset_name} under billing_profile: "
                     f"{json.dumps(existing_data_sets, indent=4)}"
                 )
-=======
-                    f"Multiple datasets found with name {dataset_name} under\
-                    billing_profile: {json.dumps(existing_data_sets, indent=4)}")
->>>>>>> cf47f284
+
             dataset_id = existing_data_sets[0]['id']
         if not existing_data_sets:
             logging.info("Did not find existing dataset")
@@ -638,14 +603,8 @@
             file_path_storage_container = split_path[3]
             if file_path_storage_container != self.workspace_storage_container:
                 raise ValueError(
-<<<<<<< HEAD
                     f"{cloud_path} storage container {file_path_storage_container} does not match workspace storage "
                     f"container {self.workspace_storage_container}. SAS token will not work"
-=======
-                    f"{cloud_path} storage container {file_path_storage_container}\
-                        does not match workspace storage container {self.workspace_storage_container}.\
-                        SAS token will not work"
->>>>>>> cf47f284
                 )
             relative_path = '/'.join(split_path[4:])
         if self.dest_file_path_flat:
@@ -656,17 +615,10 @@
             # Target paths in TDR must start with a leading slash
             return f"/{relative_path}"
 
-<<<<<<< HEAD
     def _check_and_format_file_path(self, column_value: str) -> tuple[Any, bool]:
         """Check if column value is a gs:// path and reformat to TDR's dataset relative path. if file_to_uuid_dict is
         provided then it will add existing uuid. If file_to_uuid_dict provided and file not found then will warn and
         return None"""
-=======
-    def _check_and_format_file_path(self, column_value: str) -> Any:
-        """Check if column value is a gs:// path and reformat to TDR's dataset relative path.
-        if file_to_uuid_dict is provided then it will add existing uuid.
-        If file_to_uuid_dict provided and file not found then will warn and return None"""
->>>>>>> cf47f284
         valid = True
         if isinstance(column_value, str):
             # If it is a file path then reformat to TDR's dataset relative path
@@ -678,26 +630,15 @@
                         column_value = uuid
                     else:
                         logging.warning(
-<<<<<<< HEAD
                             f"File {column_value} not found in file_to_uuid_dict, which should include all files "
                             f"in dataset."
                         )
-=======
-                            f"File {column_value} not found in file_to_uuid_dict,\
-                            which should include all files in dataset.")
->>>>>>> cf47f284
                         column_value = None
                         valid = False
                 else:
                     # If azure sas token will be '?{sas_token}', if gcp it just be file path
-<<<<<<< HEAD
                     source_dest_mapping = {
                         "sourcePath": f"{column_value}{self.sas_token_string}" if self.cloud_type == AZURE else column_value,  # noqa
-=======
-                    return {
-                        "sourcePath": f"{column_value}{self.sas_token_string}"
-                        if self.cloud_type == AZURE else column_value,
->>>>>>> cf47f284
                         "targetPath": self._format_relative_tdr_path(column_value)
                     }
                     return source_dest_mapping, valid
@@ -711,51 +652,33 @@
             if expected_data_type == "string" and not isinstance(column_value, str):
                 try:
                     column_value = str(column_value)
-<<<<<<< HEAD
-                except Exception:
-=======
                 except ValueError:
->>>>>>> cf47f284
                     logging.warning(f"Column {column_name} with value {column_value} is not a string")
                     valid = False
             if expected_data_type in ['int64', 'integer'] and not isinstance(column_value, int):
                 try:
                     column_value = int(column_value)
-<<<<<<< HEAD
-                except Exception:
-=======
                 except ValueError:
->>>>>>> cf47f284
                     logging.warning(f"Column {column_name} with value {column_value} is not an integer")
                     valid = False
             if expected_data_type == "float64" and not isinstance(column_value, float):
                 try:
                     column_value = float(column_value)
-<<<<<<< HEAD
-                except Exception:
-=======
                 except ValueError:
->>>>>>> cf47f284
+
                     logging.warning(f"Column {column_name} with value {column_value} is not a float")
                     valid = False
             if expected_data_type == "boolean" and not isinstance(column_value, bool):
                 try:
                     column_value = bool(column_value)
-<<<<<<< HEAD
-                except Exception:
-=======
                 except ValueError:
->>>>>>> cf47f284
                     logging.warning(f"Column {column_name} with value {column_value} is not a boolean")
                     valid = False
             if expected_data_type in ["datetime", "date", "time"] and not isinstance(column_value, datetime):
                 try:
                     column_value = parser.parse(column_value)
-<<<<<<< HEAD
-                except Exception:
-=======
                 except ValueError:
->>>>>>> cf47f284
+
                     logging.warning(f"Column {column_name} with value {column_value} is not a datetime")
                     valid = False
             if expected_data_type == "array" and not isinstance(column_value, list):
@@ -823,27 +746,17 @@
 
 
 class SetUpTDRTables:
-<<<<<<< HEAD
-    """dict of dicts containing table info list expected columns are table_name, primary_key, ingest metadata,
-    table_unique_id and key should be table name"""
-=======
     """dict of dicts containing table info list;
     expected columns are table_name, primary_key,
     ingest metadata, table_unique_id and key should be table name"""
->>>>>>> cf47f284
 
     def __init__(self, tdr: TDR, dataset_id: str, table_info_dict: dict):
         self.tdr = tdr
         self.dataset_id = dataset_id
         self.table_info_dict = table_info_dict
 
-<<<<<<< HEAD
     @staticmethod
     def _compare_table(reference_dataset_table: dict, target_dataset_table: list[dict], table_name: str) -> list[dict]:
-=======
-    def _compare_table(self, reference_dataset_table: dict,
-                       target_dataset_table: list[dict], table_name: str) -> list[dict]:
->>>>>>> cf47f284
         """Compare tables between two datasets."""
         logging.info(f"Comparing table {reference_dataset_table['name']} to existing target table")
         columns_to_update = []
@@ -866,13 +779,9 @@
                         columns_to_update.append(column_dict)
         return columns_to_update
 
-<<<<<<< HEAD
+
     @staticmethod
     def _compare_dataset_relationships(reference_dataset_relationships, target_dataset_relationships) -> list[dict]:
-=======
-    def _compare_dataset_relationships(self, reference_dataset_relationships,
-                                       target_dataset_relationships) -> list[dict]:
->>>>>>> cf47f284
         dataset_relationships_to_modify = []
         for dataset in reference_dataset_relationships:
             if dataset not in target_dataset_relationships:
@@ -914,14 +823,9 @@
                     valid = False
                     for column_to_update_dict in columns_to_update:
                         logging.warning(
-<<<<<<< HEAD
                             f"Columns needs updates in {ingest_table_name}: "
                             f"{json.dumps(column_to_update_dict, indent=4)}"
                         )
-=======
-                            f"Columns needs updates in {ingest_table_name}:\
-                            {json.dumps(column_to_update_dict, indent=4)}")
->>>>>>> cf47f284
                 else:
                     logging.info(f"Table {ingest_table_name} exists and is up to date")
         if valid:
@@ -980,11 +884,7 @@
         self.target_table_name = target_table_name
         self.dataset_id = dataset_id
         self.cloud_type = cloud_type
-<<<<<<< HEAD
-        # This is only used if ingesting Azure data where you need to create sas tokens from workspace
-=======
         # terra_workspace only used if ingesting Azure data where you need to create sas tokens from workspace
->>>>>>> cf47f284
         self.terra_workspace = terra_workspace
         self.batch_size = batch_size
         self.update_strategy = update_strategy
@@ -1137,13 +1037,8 @@
                 [v for v in values_for_header if v][0])
 
             # check if all the values in the list that are non-none match the type of the first entry
-<<<<<<< HEAD
-            all_values_matching = all(  # noqa
-                type(v) == type_to_match_against for v in values_for_header if v)
-=======
             all_values_matching = all(  # noqa: E721
                 type(v) == type_to_match_against for v in values_for_header if v is not None)
->>>>>>> cf47f284
             matching.append({header: all_values_matching})
 
         # Returns true if all headers are determined to be "matching"
@@ -1319,14 +1214,10 @@
                 logging.info("added_to_auth_domain has been set to true so assuming account has already been added")
             else:
                 logging.info(
-<<<<<<< HEAD
                     "Please add TDR SA account to auth domain group to allow access to workspace and then rerun with "
                     "added_to_auth_domain=True"
                 )
-=======
-                    "Please add TDR SA account to auth domain group\
-                    to allow access to workspace and then rerun with added_to_auth_domain=True")
->>>>>>> cf47f284
+
                 sys.exit(0)
 
 
@@ -1427,14 +1318,10 @@
     def run(self) -> list[dict]:
         # Get all sample ids that already exist in dataset
         logging.info(
-<<<<<<< HEAD
             f"Getting all {self.filter_entity_id} that already exist in table {self.target_table_name} in "
             f"dataset {self.dataset_id}"
         )
-=======
-            f"Getting all {self.filter_entity_id} that already exist\
-            in table {self.target_table_name} in dataset {self.dataset_id}")
->>>>>>> cf47f284
+
         data_set_sample_ids = self.tdr.get_data_set_sample_ids(
             dataset_id=self.dataset_id,
             target_table_name=self.target_table_name,
@@ -1448,14 +1335,10 @@
         ]
         if len(filtered_ingest_metrics) < len(self.ingest_metrics):
             logging.info(
-<<<<<<< HEAD
                 f"Filtered out {len(self.ingest_metrics) - len(filtered_ingest_metrics)} rows that already exist in "
                 f"dataset"
             )
-=======
-                f"Filtered out {len(self.ingest_metrics) - len(filtered_ingest_metrics)}\
-                rows that already exist in dataset")
->>>>>>> cf47f284
+
             if filtered_ingest_metrics:
                 return filtered_ingest_metrics
             else:
