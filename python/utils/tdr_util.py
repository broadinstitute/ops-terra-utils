import json
import logging
import requests
import re
import time
import sys
import pandas as pd
import numpy as np
import pytz
from typing import Any, Optional, Union
from urllib.parse import unquote
from pydantic import ValidationError
from dateutil import parser
from dateutil.parser import ParserError
from datetime import datetime, date

from .request_util import GET, POST, DELETE
from .tdr_api_schema.create_dataset_schema import CreateDatasetSchema
from .tdr_api_schema.update_dataset_schema import UpdateSchema
from .terra_util import TerraWorkspace
from . import GCP, AZURE  # import from __init__.py


# Used when creating a new dataset
FILE_INVENTORY_DEFAULT_SCHEMA = {
    "tables": [
        {
            "name": "file_inventory",
            "columns": [
                {
                    "name": "name",
                    "datatype": "string",
                    "array_of": False,
                    "required": True
                },
                {
                    "name": "path",
                    "datatype": "string",
                    "array_of": False,
                    "required": True
                },
                {
                    "name": "content_type",
                    "datatype": "string",
                    "array_of": False,
                    "required": True
                },
                {
                    "name": "file_extension",
                    "datatype": "string",
                    "array_of": False,
                    "required": True
                },
                {
                    "name": "size_in_bytes",
                    "datatype": "integer",
                    "array_of": False,
                    "required": True
                },
                {
                    "name": "md5_hash",
                    "datatype": "string",
                    "array_of": False,
                    "required": True
                },
                {
                    "name": "file_ref",
                    "datatype": "fileref",
                    "array_of": False,
                    "required": True
                }
            ]
        }
    ]
}


class TDR:
    TDR_LINK = "https://data.terra.bio/api/repository/v1"

    def __init__(self, request_util: Any):
        self.request_util = request_util

    def get_data_set_files(self, dataset_id: str, batch_query: bool = True, limit: int = 1000) -> list[dict]:
        """Get all files in a dataset. Azure seems like it has issues with batch query, so set to false for now for
        Azure.

        Returns json like below:
        {
    "fileId": "cf198fcc-3564-46ad-b46f-8gbc3711a866",
    "collectionId": "0d1c9aea-e935-4d25-83c3-8675f6aa062a",
    "path": "/fc831123-5657-4c7d-b778-e30b4793321b/0000113c-e46c-4772-b2af-ef73a5c1aa32/SM-XXXXX.vcf.gz.md5sum",
    "size": 34,
    "checksums": [
        {
            "checksum": "g10e4e8e",
            "type": "crc32c"
        },
        {
            "checksum": "29bd10731cbfcf4cfabfff4cba063d9c",
            "type": "md5"
        }
    ],
    "created": "2024-07-27T17:26:09.724Z",
    "description": null,
    "fileType": "file",
    "fileDetail": {
        "datasetId": "0d1c9aea-e944-4d19-83c3-8675f6aa123a",
        "mimeType": null,
        "accessUrl": "gs://datarepo-34a4ac45-bucket/0d1c9aea-e944-4d19-83c3-8675f6aa062a/cf198fcc-3564-46ad-b73f-8bbc3711a866/SM-XXXXX.vcf.gz.md5sum",  # noqa: E501
        "loadTag": "0d1c9aea-e944-4d19-83c3-8675f6aa123a"
    },
    "directoryDetail": null
}
        """
        uri = f"{self.TDR_LINK}/datasets/{dataset_id}/files"
        if batch_query:
            return self._get_response_from_batched_endpoint(uri=uri, limit=limit)
        else:
            return self.request_util.run_request(uri=f"{uri}", method=GET).json()

    def create_file_dict(self, dataset_id: str, limit: int = 1000) -> dict:
        """Create a dictionary of all files in a dataset where key is the file uuid."""
        return {
            file_dict['fileId']: file_dict
            for file_dict in self.get_data_set_files(dataset_id=dataset_id, limit=limit)
        }

    def get_sas_token(self, snapshot_id: str = "", dataset_id: str = "") -> dict:
        if snapshot_id:
            uri = f"{self.TDR_LINK}/snapshots/{snapshot_id}?include=ACCESS_INFORMATION"
            response = self.request_util.run_request(uri=uri, method=GET)
            snapshot_info = json.loads(response.text)
            sas_token = snapshot_info["accessInformation"]["parquet"]["sasToken"]
        elif dataset_id:
            uri = f"{self.TDR_LINK}/datasets/{dataset_id}?include=ACCESS_INFORMATION"
            response = self.request_util.run_request(uri=uri, method=GET)
            snapshot_info = json.loads(response.text)
            sas_token = snapshot_info["accessInformation"]["parquet"]["sasToken"]
        else:
            raise ValueError("Must provide either snapshot_id or dataset_id")

        sas_expiry_time_pattern = re.compile(r"se.+?(?=\&sp)")
        expiry_time_str = sas_expiry_time_pattern.search(sas_token)
        time_str = unquote(expiry_time_str.group()).replace("se=", "")  # type: ignore[union-attr]

        return {"sas_token": sas_token, "expiry_time": time_str}

    def delete_file(self, file_id: str, dataset_id: str) -> str:
        """Delete a file from a dataset. Return delete job id"""
        uri = f"{self.TDR_LINK}/datasets/{dataset_id}/files/{file_id}"
        response = self.request_util.run_request(uri=uri, method=DELETE)
        job_id = json.loads(response.text)['id']
        logging.info(f"Submitted delete job {job_id} for file {file_id}")
        return job_id

    def delete_files(self, file_ids: list[str], dataset_id: str, batch_size_to_delete_files: int = 100) -> None:
        """Delete multiple files from a dataset in batches and monitor delete jobs until completion for each batch.
        Will submit batch of delete jobs, monitor all, and then proceed to next batch until all files are deleted."""
        logging.info(f"Deleting {len(file_ids)} files from dataset {dataset_id}")
        total_files = len(file_ids)
        job_ids = []

        # Process files in batches
        for i in range(0, total_files, batch_size_to_delete_files):
            current_batch = file_ids[i:i + batch_size_to_delete_files]
            logging.info(
                f"Submitting delete jobs for batch {i // batch_size_to_delete_files + 1} with {len(current_batch)} "
                f"files."
            )

            # Submit delete jobs for the current batch
            for file_id in current_batch:
                job_id = self.delete_file(file_id=file_id, dataset_id=dataset_id)
                job_ids.append(job_id)
            # Monitor delete jobs for the current batch
            logging.info(f"Monitoring {len(current_batch)} delete jobs in batch {i // batch_size_to_delete_files + 1}")
            for job_id in job_ids:
                MonitorTDRJob(tdr=self, job_id=job_id, check_interval=5).run()
            logging.info(
                f"Completed deletion for batch {i // batch_size_to_delete_files + 1} with {len(current_batch)} files."
            )

        logging.info(f"Successfully deleted {total_files} files from dataset {dataset_id}")

    def add_user_to_dataset(self, dataset_id: str, user: str, policy: str) -> None:
        """Add user to dataset."""
        if policy not in ["steward", "custodian", "snapshot_creator"]:
            raise ValueError(f"Policy {policy} is not valid. Must be READER, WRITER, or OWNER")
        uri = f"{self.TDR_LINK}/datasets/{dataset_id}/policies/{policy}/members"
        member_dict = {"email": user}
        logging.info(f"Adding user {user} to dataset {dataset_id} with policy {policy}")
<<<<<<< HEAD
        self.request_util.run_request(uri=uri, method=POST, data=json.dumps(member_dict), content_type="application/json",)
=======
        self.request_util.run_request(
            uri=uri, method=POST, data=json.dumps(member_dict))
>>>>>>> 8a576a7f

    def delete_dataset(self, dataset_id: str) -> None:
        """Delete dataset."""
        uri = f"{self.TDR_LINK}/datasets/{dataset_id}"
        logging.info(f"Deleting dataset {dataset_id}")
        response = self.request_util.run_request(uri=uri, method=DELETE)
        job_id = response.json()['id']
        MonitorTDRJob(tdr=self, job_id=job_id, check_interval=30).run()

    def delete_snapshot(self, snapshot_id: str) -> None:
        """Delete snapshot."""
        uri = f"{self.TDR_LINK}/snapshots/{snapshot_id}"
        logging.info(f"Deleting snapshot {snapshot_id}")
        response = self.request_util.run_request(uri=uri, method=DELETE)
        job_id = response.json()['id']
        MonitorTDRJob(tdr=self, job_id=job_id, check_interval=30).run()

    def _yield_existing_datasets(
            self, filter: Optional[str] = None, batch_size: int = 100, direction: str = "asc"
    ) -> Any:
        """Get all datasets in TDR. Filter can be dataset name"""
        offset = 0
        if filter:
            filter_str = f"&filter={filter}"
        else:
            filter_str = ""
        while True:
            logging.info(f"Searching for datasets with filter {filter_str} in batches of {batch_size}")
            uri = f"{self.TDR_LINK}/datasets?offset={offset}&limit={batch_size}&sort=created_date&direction={direction}{filter_str}"  # noqa: E501
            response = self.request_util.run_request(uri=uri, method=GET)
            datasets = response.json()["items"]
            if not datasets:
                break
            for dataset in datasets:
                yield dataset
            offset += batch_size
            break

    def check_if_dataset_exists(self, dataset_name: str, billing_profile: Optional[str]) -> list[dict]:
        matching_datasets = []
        # If exists then get dataset id
        for dataset in self._yield_existing_datasets(filter=dataset_name):
            if billing_profile:
                if dataset["defaultProfileId"] == billing_profile:
                    logging.info(f"Dataset {dataset['name']} already exists under billing profile {billing_profile}")
                    dataset_id = dataset["id"]
                    logging.info(f"Dataset ID: {dataset_id}")
                    matching_datasets.append(dataset)
                else:
                    logging.warning(
                        f"Dataset {dataset['name']} exists but is under {dataset['defaultProfileId']} " +
                        f"and not under billing profile {billing_profile}"
                    )
            else:
                matching_datasets.append(dataset)
        return matching_datasets

    def get_dataset_info(self, dataset_id: str, info_to_include: Optional[list[str]] = None) -> dict:
        """Get dataset info"""
        acceptable_include_info = [
            "SCHEMA",
            "ACCESS_INFORMATION",
            "PROFILE",
            "PROPERTIES",
            "DATA_PROJECT",
            "STORAGE",
            "SNAPSHOT_BUILDER_SETTING"
        ]
        if info_to_include:
            if not all(info in acceptable_include_info for info in info_to_include):
                raise ValueError(f"info_to_include must be a subset of {acceptable_include_info}")
            include_string = '&include='.join(info_to_include)
        else:
            include_string = ""
        uri = f"{self.TDR_LINK}/datasets/{dataset_id}?include={include_string}"
        response = self.request_util.run_request(uri=uri, method=GET)
        return json.loads(response.text)

    def get_table_schema_info(self, dataset_id: str, table_name: str) -> Union[dict, None]:
        """get schema information on one table within dataset"""
        dataset_info = self.get_dataset_info(dataset_id=dataset_id, info_to_include=["SCHEMA"])
        for table in dataset_info["schema"]["tables"]:
            if table["name"] == table_name:
                return table
        return None

    def get_job_result(self, job_id: str) -> dict:
        """retrieveJobResult"""
        uri = f"{self.TDR_LINK}/jobs/{job_id}/result"
        response = self.request_util.run_request(uri=uri, method=GET)
        return json.loads(response.text)

    def ingest_dataset(self, dataset_id: str, data: dict) -> dict:
        """Load data into TDR with ingestDataset."""
        uri = f"{self.TDR_LINK}/datasets/{dataset_id}/ingest"
        response = self.request_util.run_request(
            uri=uri,
            method=POST,
            content_type="application/json",
            data=data
        )
        return json.loads(response.text)

    def get_data_set_table_metrics(
            self, dataset_id: str, target_table_name: str, query_limit: int = 1000
    ) -> list[dict]:
        """Use yield data_set_metrics and get all metrics returned in one list"""
        return [
            metric
            for metric in self._yield_data_set_metrics(
                dataset_id=dataset_id,
                target_table_name=target_table_name,
                query_limit=query_limit
            )
        ]

    def _yield_data_set_metrics(self, dataset_id: str, target_table_name: str, query_limit: int = 1000) -> Any:
        """Yield all entity metrics from dataset."""
        search_request = {
            "offset": 0,
            "limit": query_limit,
            "sort": "datarepo_row_id"
        }
        uri = f"{self.TDR_LINK}/datasets/{dataset_id}/data/{target_table_name}"
        while True:
            batch_number = int((search_request["offset"] / query_limit)) + 1  # type: ignore[operator]
            response = self.request_util.run_request(
                uri=uri,
                method=POST,
                content_type="application/json",
                data=json.dumps(search_request)
            )
            if not response or not response.json()["result"]:
                break
            logging.info(
                f"Downloading batch {batch_number} of max {query_limit} records from {target_table_name} table " +
                f"dataset {dataset_id}"
            )
            for record in response.json()["result"]:
                yield record
            search_request["offset"] += query_limit  # type: ignore[operator]

    def get_data_set_sample_ids(self, dataset_id: str, target_table_name: str, entity_id: str) -> list[str]:
        """Get existing ids from dataset."""
        data_set_metadata = self._yield_data_set_metrics(dataset_id=dataset_id, target_table_name=target_table_name)
        return [str(sample_dict[entity_id]) for sample_dict in data_set_metadata]

    def get_job_status(self, job_id: str) -> requests.Response:
        """retrieveJobStatus"""
        # first check job status - retrieveJob
        uri = f"{self.TDR_LINK}/jobs/{job_id}"
        response = self.request_util.run_request(uri=uri, method=GET)
        return response

    def get_data_set_file_uuids_from_metadata(self, dataset_id: str) -> list[str]:
        data_set_info = self.get_dataset_info(dataset_id=dataset_id, info_to_include=["SCHEMA"])
        all_metadata_file_uuids = []
        tables = 0
        for table in data_set_info["schema"]["tables"]:
            tables += 1
            table_name = table["name"]
            logging.info(f"Getting all file information for {table_name}")
            # Get just columns where datatype is fileref
            file_columns = [column["name"] for column in table["columns"] if column["datatype"] == "fileref"]
            data_set_metrics = self.get_data_set_table_metrics(dataset_id=dataset_id, target_table_name=table_name)
            # Get unique list of file uuids
            file_uuids = list(
                set(
                    [
                        value for metric in data_set_metrics for key, value in metric.items() if key in file_columns
                    ]
                )
            )
            logging.info(f"Got {len(file_uuids)} file uuids from table '{table_name}'")
            all_metadata_file_uuids.extend(file_uuids)
            # Make full list unique
            all_metadata_file_uuids = list(set(all_metadata_file_uuids))
        logging.info(f"Got {len(all_metadata_file_uuids)} file uuids from {tables} total table(s)")
        return all_metadata_file_uuids

    def get_or_create_dataset(
            self,
            dataset_name: str,
            billing_profile: str,
            schema: dict,
            description: str,
            cloud_platform: str,
            additional_properties_dict: Optional[dict] = None
    ) -> str:
        existing_data_sets = self.check_if_dataset_exists(dataset_name, billing_profile)
        if existing_data_sets:
            if len(existing_data_sets) > 1:
                raise ValueError(
                    f"Multiple datasets found with name {dataset_name} under billing_profile: "
                    f"{json.dumps(existing_data_sets, indent=4)}"
                )

            dataset_id = existing_data_sets[0]["id"]
        if not existing_data_sets:
            logging.info("Did not find existing dataset")
            # Create dataset
            dataset_id = self.create_dataset(
                schema=schema,
                cloud_platform=cloud_platform,
                dataset_name=dataset_name,
                description=description,
                profile_id=billing_profile,
                additional_dataset_properties=additional_properties_dict
            )
        return dataset_id

    def create_dataset(  # type: ignore[return]
            self,
            schema: dict,
            cloud_platform: str,
            dataset_name: str,
            description: str,
            profile_id: str,
            additional_dataset_properties: Optional[dict] = None
    ) -> Optional[str]:

        dataset_properties = {
            "name": dataset_name,
            "description": description,
            "defaultProfileId": profile_id,
            "region": "us-central1",
            "cloudPlatform": cloud_platform,
            "schema": schema
        }

        if additional_dataset_properties:
            dataset_properties.update(additional_dataset_properties)
        try:
            CreateDatasetSchema(**dataset_properties)
        except ValidationError as e:
            raise ValueError(f"Schema validation error: {e}")
        uri = f"{self.TDR_LINK}/datasets"
        logging.info(f"Creating dataset {dataset_name} under billing profile {profile_id}")
        response = self.request_util.run_request(
            method=POST,
            uri=uri,
            data=json.dumps(dataset_properties),
            content_type="application/json"
        )
        job_id = response.json()["id"]
        completed = MonitorTDRJob(tdr=self, job_id=job_id, check_interval=30).run()
        if completed:
            dataset_id = self.get_job_result(job_id)["id"]
            logging.info(f"Successfully created dataset {dataset_name}: {dataset_id}")
            return dataset_id

    def update_dataset_schema(  # type: ignore[return]
            self, dataset_id: str,
            update_note: str,
            tables_to_add: Optional[list[dict]] = None,
            relationships_to_add: Optional[list[dict]] = None,
            columns_to_add: Optional[list[dict]] = None
    ) -> Optional[str]:
        """Update dataset schema."""
        uri = f"{self.TDR_LINK}/datasets/{dataset_id}/updateSchema"
        request_body: dict = {"description": f"{update_note}", "changes": {}}
        if tables_to_add:
            request_body["changes"]["addTables"] = tables_to_add
        if relationships_to_add:
            request_body["changes"]["addRelationships"] = relationships_to_add
        if columns_to_add:
            request_body["changes"]["addColumns"] = columns_to_add
        try:
            UpdateSchema(**request_body)
        except ValidationError as e:
            raise ValueError(f"Schema validation error: {e}")

        response = self.request_util.run_request(
            uri=uri,
            method=POST,
            content_type="application/json",
            data=json.dumps(request_body)
        )
        job_id = response.json()["id"]
        completed = MonitorTDRJob(tdr=self, job_id=job_id, check_interval=30).run()
        if completed:
            dataset_id = self.get_job_result(job_id)["id"]
            logging.info(f"Successfully ran schema updates in dataset {dataset_id}")
            return dataset_id

    def _get_response_from_batched_endpoint(self, uri: str, limit: int = 1000) -> list[dict]:
        """Helper method for all GET endpoints that require batching. Given the URI and the limit (optional), will
        loop through batches until all metadata is retrieved. NOTE: when providing the URI, provide only the BASE
        URI (i.e. without the query params for offset or limit)."""
        batch = 1
        offset = 0
        metadata: list = []
        while True:
            logging.info(f"Retrieving {(batch - 1) * limit} to {batch * limit} records in metadata")
            response = self.request_util.run_request(uri=f"{uri}?offset={offset}&limit={limit}", method=GET).json()

            # If no more files, break the loop
            if not response:
                logging.info(f"No more results to retrieve, found {len(metadata)} total records")
                break

            metadata.extend(response)
            # Increment the offset by limit for the next page
            offset += limit
            batch += 1
        return metadata

    def get_files_from_snapshot(self, snapshot_id: str, limit: int = 1000) -> list[dict]:
        """Returns all the metadata about files in a given snapshot. Not all files can be returned at once, so the API
        is used repeatedly until all "batches" have been returned"""
        uri = f"{self.TDR_LINK}/snapshots/{snapshot_id}/files"
        return self._get_response_from_batched_endpoint(uri=uri, limit=limit)


class MonitorTDRJob:
    def __init__(self, tdr: TDR, job_id: str, check_interval: int):
        self.tdr = tdr
        self.job_id = job_id
        self.check_interval = check_interval

    def run(self) -> bool:
        """Monitor ingest until completion."""
        while True:
            ingest_response = self.tdr.get_job_status(self.job_id)
            if ingest_response.status_code == 202:
                logging.info(f"TDR job {self.job_id} is still running")
                # Check every x seconds if ingest is still running
                time.sleep(self.check_interval)
            elif ingest_response.status_code == 200:
                response_json = json.loads(ingest_response.text)
                if response_json["job_status"] == "succeeded":
                    logging.info(f"TDR job {self.job_id} succeeded")
                    return True
                else:
                    logging.error(f"TDR job {self.job_id} failed")
                    job_result = self.tdr.get_job_result(self.job_id)
                    raise ValueError(
                        f"Status code {ingest_response.status_code}: {response_json}\n{job_result}")
            else:
                logging.error(f"TDR job {self.job_id} failed")
                job_result = self.tdr.get_job_result(self.job_id)
                raise ValueError(
                    f"Status code {ingest_response.status_code}: {ingest_response.text}\n{job_result}")


class StartAndMonitorIngest:
    def __init__(
            self, tdr: TDR,
            ingest_records: list[dict],
            target_table_name: str,
            dataset_id: str,
            load_tag: str,
            bulk_mode: bool,
            update_strategy: str,
            waiting_time_to_poll: int
    ):
        self.tdr = tdr
        self.ingest_records = ingest_records
        self.target_table_name = target_table_name
        self.dataset_id = dataset_id
        self.load_tag = load_tag
        self.bulk_mode = bulk_mode
        self.update_strategy = update_strategy
        self.waiting_time_to_poll = waiting_time_to_poll

    def _create_ingest_dataset_request(self) -> Any:
        """Create the ingestDataset request body."""
        # https://support.terra.bio/hc/en-us/articles/23460453585819-How-to-ingest-and-update-TDR-data-with-APIs
        load_dict = {
            "format": "array",
            "records": self.ingest_records,
            "table": self.target_table_name,
            "resolve_existing_files": "true",
            "updateStrategy": self.update_strategy,
            "load_tag": self.load_tag,
            "bulkMode": "true" if self.bulk_mode else "false"
        }
        return json.dumps(load_dict)  # dict -> json

    def run(self) -> None:
        ingest_request = self._create_ingest_dataset_request()
        logging.info(f"Starting ingest to {self.dataset_id}")
        ingest_response = self.tdr.ingest_dataset(dataset_id=self.dataset_id, data=ingest_request)
        MonitorTDRJob(
            tdr=self.tdr,
            job_id=ingest_response["id"],
            check_interval=self.waiting_time_to_poll
        ).run()


class ReformatMetricsForIngest:
    """Reformat metrics for ingest.
    If file_list is True, then it is a list of file paths and formats differently assumes input json for that will be
    like below or similar for azure:
    {
                "file_name": blob.name,
                "file_path": f"gs://{self.bucket_name}/{blob.name}",
                "content_type": blob.content_type or guess_type(blob.name)[0] or "application/octet-stream",
                "file_extension": os.path.splitext(blob.name)[1],
                "size_in_bytes": blob.size,
                "md5_hash": blob.md5_hash
            }
    """

    def __init__(
            self,
            ingest_metadata: list[dict],
            cloud_type: str,
            storage_container: Optional[str] = None,
            sas_token_string: Optional[str] = None,
            file_list: bool = False,
            dest_file_path_flat: bool = False,
            file_to_uuid_dict: Optional[dict] = None,
            schema_info: Optional[dict] = None
    ):
        self.file_list = file_list
        self.ingest_metadata = ingest_metadata
        self.cloud_type = cloud_type
        self.sas_token_string = sas_token_string
        self.file_prefix = {GCP: "gs://", AZURE: "https://"}[cloud_type]
        self.workspace_storage_container = storage_container
        self.dest_file_path_flat = dest_file_path_flat
        self.file_to_uuid_dict = file_to_uuid_dict
        # Used if you want to provide schema info for tables to make sure values match.
        # Should be dict with key being column name and value being dict with datatype
        self.schema_info = schema_info

    def _add_file_ref(self, file_details: dict) -> None:
        """Create file ref for ingest."""
        file_details["file_ref"] = {
            "sourcePath": file_details["file_path"],
            # https://some_url.blob.core.windows.net/container_name/dir/file.txt
            # Remove url and container name with. Result will be /dir/file.txt
            "targetPath": self._format_relative_tdr_path(file_details["file_path"]),
            "description": f"Ingest of {file_details['file_path']}",
            "mimeType": file_details["content_type"]
        }

    def _format_relative_tdr_path(self, cloud_path: str) -> str:
        """Format cloud path to TDR path"""
        if self.cloud_type == GCP:
            # Cloud path will be gs://bucket/path/to/file convert to /path/to/file
            relative_path = "/".join(cloud_path.split("/")[3:])
        else:
            # Cloud path will be https://landing_zone/storage_account/path/to/file convert to /path/to/file
            split_path = cloud_path.split("/")
            file_path_storage_container = split_path[3]
            if file_path_storage_container != self.workspace_storage_container:
                raise ValueError(
                    f"{cloud_path} storage container {file_path_storage_container} does not match workspace storage "
                    f"container {self.workspace_storage_container}. SAS token will not work"
                )
            relative_path = "/".join(split_path[4:])
        if self.dest_file_path_flat:
            return "/" + relative_path.replace(
                "/", "_"
            ).replace("#", "").replace("?", "")
        else:
            # Target paths in TDR must start with a leading slash
            return f"/{relative_path}"

    def _check_and_format_file_path(self, column_value: str) -> tuple[Any, bool]:
        """Check if column value is a gs:// path and reformat to TDR's dataset relative path. if file_to_uuid_dict is
        provided then it will add existing uuid. If file_to_uuid_dict provided and file not found then will warn and
        return None"""
        valid = True
        if isinstance(column_value, str):
            # If it is a file path then reformat to TDR's dataset relative path
            if column_value.startswith(self.file_prefix):
                # If file to uuid provided then get uuid there
                if self.file_to_uuid_dict:
                    uuid = self.file_to_uuid_dict.get(column_value)
                    if uuid:
                        column_value = uuid
                    else:
                        logging.warning(
                            f"File {column_value} not found in file_to_uuid_dict, which should include all files "
                            f"in dataset."
                        )
                        column_value = None  # type: ignore[assignment]
                        valid = False
                else:
                    # If azure sas token will be '?{sas_token}', if gcp it just be file path
                    source_dest_mapping = {
                        "sourcePath": f"{column_value}{self.sas_token_string}" if self.cloud_type == AZURE else column_value,  # noqa: E501
                        "targetPath": self._format_relative_tdr_path(column_value)
                    }
                    return source_dest_mapping, valid
        return column_value, valid

    def _validate_and_update_column_for_schema(self, column_name: str, column_value: Any) -> tuple[str, bool]:
        """Check if column matches what schema expects and attempt to update if not. Changes to string at the end"""
        valid = True
        if self.schema_info:
            if column_name in self.schema_info.keys():
                expected_data_type = self.schema_info[column_name]["datatype"]
                if expected_data_type == "string" and not isinstance(column_value, str):
                    try:
                        column_value = str(column_value)
                    except ValueError:
                        logging.warning(f"Column {column_name} with value {column_value} is not a string")
                        valid = False
                if expected_data_type in ["int64", "integer"] and not isinstance(column_value, int):
                    try:
                        column_value = int(column_value)
                    except ValueError:
                        logging.warning(f"Column {column_name} with value {column_value} is not an integer")
                        valid = False
                if expected_data_type == "float64" and not isinstance(column_value, float):
                    try:
                        column_value = float(column_value)
                    except ValueError:
                        logging.warning(f"Column {column_name} with value {column_value} is not a float")
                        valid = False
                if expected_data_type == "boolean" and not isinstance(column_value, bool):
                    try:
                        column_value = bool(column_value)
                    except ValueError:
                        logging.warning(f"Column {column_name} with value {column_value} is not a boolean")
                        valid = False
                if expected_data_type in ["datetime", "date", "time"] and not isinstance(column_value, datetime):
                    try:
                        column_value = parser.parse(column_value)
                    except ValueError:
                        logging.warning(f"Column {column_name} with value {column_value} is not a datetime")
                        valid = False
                if expected_data_type == "array" and not isinstance(column_value, list):
                    valid = False
                    logging.warning(f"Column {column_name} with value {column_value} is not a list")
                if expected_data_type == "bytes" and not isinstance(column_value, bytes):
                    valid = False
                    logging.warning(f"Column {column_name} with value {column_value} is not bytes")
                if expected_data_type == "fileref" and column_value.startswith(self.file_prefix):
                    valid = False
                    logging.warning(f"Column {column_name} with value {column_value} is not a file path")
        # Ingest should be able to convert from string to correct format
        return str(column_value), valid

    def _reformat_metric(self, row_dict: dict) -> Optional[dict]:
        """Reformat metric for ingest."""
        reformatted_dict = {}
        # Set to make sure row valid and should be included
        row_valid = True
        #  If a specific file list is provided, then add file ref. Different than all other ingests
        if self.file_list:
            self._add_file_ref(row_dict)
            reformatted_dict = row_dict
        else:
            # Go through each value in row and reformat if needed
            for key, value in row_dict.items():
                # Ignore where there is no value
                if value:
                    # If schema info passed in then check if column matches what
                    # schema expect and attempt to update if not
                    if self.schema_info:
                        value, valid = self._validate_and_update_column_for_schema(key, value)
                        if not valid:
                            row_valid = False
                    # If it is a list go through each item and recreate items in list
                    if isinstance(value, list):
                        updated_value_list = []
                        for item in value:
                            update_value, valid = self._check_and_format_file_path(item)
                            if not valid:
                                row_valid = False
                            updated_value_list.append(update_value)
                        reformatted_dict[key] = updated_value_list
                    update_value, valid = self._check_and_format_file_path(value)
                    if not valid:
                        row_valid = False
                    reformatted_dict[key] = update_value
        # add in timestamp
        reformatted_dict["last_modified_date"] = datetime.now(
            tz=pytz.UTC).strftime("%Y-%m-%dT%H:%M:%S")
        # Only return if file list or row is valid
        if row_valid:
            return reformatted_dict
        else:
            logging.info(f"Row {json.dumps(row_dict, indent=4)} not valid and will not be included in ingest")
            return None

    def run(self) -> list[dict]:
        reformatted_metrics = []
        # Do not do list comprehension as we need to check if row is valid based on what is returned
        for row_dict in self.ingest_metadata:
            reformatted_row = self._reformat_metric(row_dict)
            if reformatted_row:
                reformatted_metrics.append(reformatted_row)
        return reformatted_metrics


class SetUpTDRTables:
    """dict of dicts containing table info list;
    expected columns are table_name, primary_key,
    ingest metadata, table_unique_id and key should be table name"""

    def __init__(self, tdr: TDR, dataset_id: str, table_info_dict: dict):
        self.tdr = tdr
        self.dataset_id = dataset_id
        self.table_info_dict = table_info_dict

    @staticmethod
    def _compare_table(reference_dataset_table: dict, target_dataset_table: list[dict], table_name: str) -> list[dict]:
        """Compare tables between two datasets."""
        logging.info(f"Comparing table {reference_dataset_table['name']} to existing target table")
        columns_to_update = []
        # Convert target table to dict for easier comparison
        target_dataset_table_dict = {col["name"]: col for col in target_dataset_table}
        # Go through each column in reference table and see if it exists and if so, is it the same in target table
        for column_dict in reference_dataset_table["columns"]:
            # Check if column exists in target table already
            if column_dict["name"] not in target_dataset_table_dict.keys():
                column_dict["action"] = "add"
                columns_to_update.append(column_dict)
            else:
                # Terrible way of checking, but file_inventory has file paths set as a string so we can see full path
                # and the class to assume what a column should be see the google cloud path and assumes it's a file ref.
                # Skipping check of this specific table for that reason
                if table_name != "file_inventory":
                    # Check if column exists but is not set up the same
                    if column_dict != target_dataset_table_dict[column_dict["name"]]:
                        column_dict["action"] = "modify"
                        columns_to_update.append(column_dict)
        return columns_to_update

    @staticmethod
    def _compare_dataset_relationships(
            reference_dataset_relationships: dict, target_dataset_relationships: list
    ) -> list[dict]:
        dataset_relationships_to_modify = []
        for dataset in reference_dataset_relationships:
            if dataset not in target_dataset_relationships:
                dataset_relationships_to_modify.append(dataset)
        return dataset_relationships_to_modify

    def run(self) -> dict:
        data_set_info = self.tdr.get_dataset_info(dataset_id=self.dataset_id, info_to_include=["SCHEMA"])
        existing_tdr_table_schema_info = {
            table_dict["name"]: table_dict["columns"]
            for table_dict in data_set_info["schema"]["tables"]
        }
        tables_to_create = []
        valid = True
        # Loop through all expected tables to see if exist and match schema. If not then create one.
        for ingest_table_name, ingest_table_dict in self.table_info_dict.items():
            # Get TDR schema info for tables to ingest
            expected_tdr_schema_dict = InferTDRSchema(
                input_metadata=ingest_table_dict["ingest_metadata"],
                table_name=ingest_table_name
            ).infer_schema()

            # If unique id then add to table json
            if ingest_table_dict.get("primary_key"):
                expected_tdr_schema_dict["primaryKey"] = [ingest_table_dict["primary_key"]]

            # add table to ones to create if it does not exist
            if ingest_table_name not in existing_tdr_table_schema_info:
                tables_to_create.append(expected_tdr_schema_dict)
            else:
                # Compare columns
                columns_to_update = self._compare_table(
                    reference_dataset_table=expected_tdr_schema_dict,
                    target_dataset_table=existing_tdr_table_schema_info[ingest_table_name],
                    table_name=ingest_table_name
                )
                if columns_to_update:
                    # If any updates needed nothing is done for whole ingest
                    valid = False
                    for column_to_update_dict in columns_to_update:
                        logging.warning(
                            f"Columns needs updates in {ingest_table_name}: "
                            f"{json.dumps(column_to_update_dict, indent=4)}"
                        )
                else:
                    logging.info(f"Table {ingest_table_name} exists and is up to date")
        if valid:
            #  Does nothing with relationships for now
            if tables_to_create:
                tables_string = ", ".join(
                    [table["name"] for table in tables_to_create]
                )
                logging.info(f"Table(s) {tables_string} do not exist in dataset. Will attempt to create")
                self.tdr.update_dataset_schema(
                    dataset_id=self.dataset_id,
                    update_note=f"Creating tables in dataset {self.dataset_id}",
                    tables_to_add=tables_to_create
                )
            else:
                logging.info("All tables in dataset exist and are up to date")
            # Return schema info for all existing tables after creation
            data_set_info = self.tdr.get_dataset_info(dataset_id=self.dataset_id, info_to_include=["SCHEMA"])
            # Return dict with key being table name and value being dict of columns with key being
            # column name and value being column info
            return {
                table_dict["name"]: {
                    column_dict["name"]: column_dict
                    for column_dict in table_dict["columns"]
                }
                for table_dict in data_set_info["schema"]["tables"]
            }
        else:
            logging.error("Tables need manual updating. Exiting")
            sys.exit(1)


class BatchIngest:
    def __init__(
            self,
            ingest_metadata: list[dict],
            tdr: TDR, target_table_name: str,
            dataset_id: str,
            batch_size: int,
            file_list_bool: bool,
            bulk_mode: bool,
            cloud_type: str,
            terra_workspace: Optional[TerraWorkspace] = None,
            update_strategy: str = "replace",
            waiting_time_to_poll: int = 60,
            sas_expire_in_secs: int = 3600,
            test_ingest: bool = False,
            load_tag: Optional[str] = None,
            dest_file_path_flat: bool = False,
            file_to_uuid_dict: Optional[dict] = None,
            schema_info: Optional[dict] = None,
            skip_reformat: bool = False
    ):
        self.ingest_metadata = ingest_metadata
        self.tdr = tdr
        self.target_table_name = target_table_name
        self.dataset_id = dataset_id
        self.cloud_type = cloud_type
        # terra_workspace only used if ingesting Azure data where you need to create sas tokens from workspace
        self.terra_workspace = terra_workspace
        self.batch_size = batch_size
        self.update_strategy = update_strategy
        self.bulk_mode = bulk_mode
        self.waiting_time_to_poll = waiting_time_to_poll
        self.sas_expire_in_secs = sas_expire_in_secs
        # Used if you want to run first batch and then exit after success
        self.test_ingest = test_ingest
        self.load_tag = load_tag
        self.file_list_bool = file_list_bool
        self.dest_file_path_flat = dest_file_path_flat
        self.file_to_uuid_dict = file_to_uuid_dict
        # Used if you want to provide schema info for tables to make sure values match.
        # Should be dict with key being column name and value being dict with datatype
        self.schema_info = schema_info
        # Use if input is already formatted correctly for ingest
        self.skip_reformat = skip_reformat

    def _reformat_metadata(self, metrics_batch: list[dict]) -> list[dict]:
        if self.cloud_type == AZURE:
            sas_token = self.terra_workspace.retrieve_sas_token(  # type: ignore[union-attr]
                sas_expiration_in_secs=self.sas_expire_in_secs)
            cloud_container = self.terra_workspace.storage_container  # type: ignore[union-attr]
            return ReformatMetricsForIngest(
                ingest_metadata=metrics_batch,
                cloud_type=self.cloud_type,
                storage_container=cloud_container,
                sas_token_string=sas_token,
                file_list=self.file_list_bool,
                dest_file_path_flat=self.dest_file_path_flat,
                file_to_uuid_dict=self.file_to_uuid_dict,
                schema_info=self.schema_info
            ).run()
        elif self.cloud_type == GCP:
            return ReformatMetricsForIngest(
                ingest_metadata=metrics_batch,
                cloud_type=self.cloud_type,
                file_list=self.file_list_bool,
                dest_file_path_flat=self.dest_file_path_flat,
                file_to_uuid_dict=self.file_to_uuid_dict,
                schema_info=self.schema_info
            ).run()
        else:
            raise ValueError(f"Cloud type {self.cloud_type} not supported. Must be {GCP} or {AZURE}")

    def run(self) -> None:
        logging.info(
            f"Batching {len(self.ingest_metadata)} total rows into batches of {self.batch_size} for ingest")
        total_batches = len(self.ingest_metadata) // self.batch_size + 1
        for i in range(0, len(self.ingest_metadata), self.batch_size):
            batch_number = i // self.batch_size + 1
            logging.info(f"Starting ingest batch {batch_number} of {total_batches} into table {self.target_table_name}")
            metrics_batch = self.ingest_metadata[i:i + self.batch_size]
            if self.skip_reformat:
                reformatted_batch = metrics_batch
            else:
                reformatted_batch = self._reformat_metadata(metrics_batch)

            if self.load_tag:
                load_tag = self.load_tag
            else:
                load_tag = f"{self.dataset_id}.{self.target_table_name}"
            # Start actual ingest
            if reformatted_batch:
                StartAndMonitorIngest(
                    tdr=self.tdr,
                    ingest_records=reformatted_batch,
                    target_table_name=self.target_table_name,
                    dataset_id=self.dataset_id,
                    load_tag=load_tag,
                    bulk_mode=self.bulk_mode,
                    update_strategy=self.update_strategy,
                    waiting_time_to_poll=self.waiting_time_to_poll
                ).run()
                logging.info(f"Completed batch ingest of {len(reformatted_batch)} rows")
                if self.test_ingest:
                    logging.info("First batch completed, exiting since test_ingest was used")
                    sys.exit(0)
            else:
                logging.info("No rows to ingest in this batch after reformatting")
        logging.info("Whole Ingest completed")


class ConvertTerraTableInfoForIngest:
    """Converts each row of table metadata into a dictionary that can be ingested into TDR.

    Input looks like
[{
  "attributes": {
    "some_metric": 99.99,
    "some_file_path": "gs://path/to/file",
    "something_to_exclude": "exclude_me"
  },
  "entityType": "sample",
  "name": "SM-MVVVV"
}]

converts to

[{
  "sample_id": "SM-MVVVV",
  "some_metric": 99.99,
  "some_file_path": "gs://path/to/file"
}]
"""

    def __init__(self, table_metadata: list[dict], tdr_row_id: str = 'sample_id', columns_to_ignore: list[str] = []):
        self.table_metadata = table_metadata
        self.tdr_row_id = tdr_row_id
        self.columns_to_ignore = columns_to_ignore

    def run(self) -> list[dict]:
        return [
            {
                self.tdr_row_id: row["name"],
                **{k: v for k, v in row["attributes"].items() if k not in self.columns_to_ignore}
            }
            for row in self.table_metadata
        ]


class InferTDRSchema:
    PYTHON_TDR_DATA_TYPE_MAPPING = {
        str: "string",
        "fileref": "fileref",
        bool: "boolean",
        bytes: "bytes",
        date: "date",
        datetime: "datetime",
        float: "float64",
        np.float64: "float64",
        int: "int64",
        np.int64: "int64",
        time: "time",
    }

    def __init__(self, input_metadata: list[dict], table_name: str):
        self.input_metadata = input_metadata
        self.table_name = table_name

    @staticmethod
    def _check_type_consistency(key_value_type_mappings: dict) -> None:
        """Receives a dictionary where the key is the header, and the value is a list of values
        for the header. Checks if all values for a given header are of the same type. Doesn't return anything, but
        raises an Exception if types do not match and provides the headers with types that are different"""
        matching = []

        for header, values_for_header in key_value_type_mappings.items():
            # find one value that's non-none to get the type to check against
            type_to_match_against = type(
                [v for v in values_for_header if v][0])

            # check if all the values in the list that are non-none match the type of the first entry
            all_values_matching = all(  # noqa: E721
                type(v) == type_to_match_against for v in values_for_header if v is not None)
            matching.append({header: all_values_matching})

        # Returns true if all headers are determined to be "matching"
        problematic_headers = [
            d.keys()
            for d in matching
            if not list(d.values())[0]
        ]

        if problematic_headers:
            raise Exception(
                f"Not all values for the following headers are of the same type: {problematic_headers}")

    def _python_type_to_tdr_type_conversion(self, value_for_header: Any) -> str:
        az_filref_regex = "^https.*sc-.*"
        gcp_fileref_regex = "^gs://.*"

        # Find potential file references
        if isinstance(value_for_header, str):
            az_match = re.search(pattern=az_filref_regex,
                                 string=value_for_header)
            gcp_match = re.search(
                pattern=gcp_fileref_regex, string=value_for_header)
            if az_match or gcp_match:
                return self.PYTHON_TDR_DATA_TYPE_MAPPING["fileref"]

        # Try to parse times and dates
        try:
            date_or_time = parser.parse(value_for_header)
            return self.PYTHON_TDR_DATA_TYPE_MAPPING[type(date_or_time)]
        except (TypeError, ParserError):
            pass

        if isinstance(value_for_header, list):
            # check for potential list of filerefs
            for v in value_for_header:
                if isinstance(v, str):
                    az_match = re.search(pattern=az_filref_regex, string=v)
                    gcp_match = re.search(pattern=gcp_fileref_regex, string=v)
                    if az_match or gcp_match:
                        return self.PYTHON_TDR_DATA_TYPE_MAPPING["fileref"]

            non_none_entry_in_list = [a for a in value_for_header if a][0]
            return self.PYTHON_TDR_DATA_TYPE_MAPPING[type(non_none_entry_in_list)]

        # if none of the above special cases apply, just pass the type of the value to determine the TDR type
        return self.PYTHON_TDR_DATA_TYPE_MAPPING[type(value_for_header)]

    def _format_column_metadata(self, key_value_type_mappings: dict) -> list[dict]:
        """Generates the metadata for each column's header name, data type, and whether it's an array of values"""
        columns = []

        for header, values_for_header in key_value_type_mappings.items():
            # if the ANY of the values for a given header is a list, we assume that column contains arrays of values
            array_of = True if any(isinstance(v, list)
                                   for v in values_for_header) else False
            # find either the first item that's non-None, or the first non-empty list
            data_type = self._python_type_to_tdr_type_conversion(
                [a for a in values_for_header if a][0])

            column_metadata = {
                "name": header,
                "datatype": data_type,
                "array_of": array_of,
            }
            columns.append(column_metadata)

        return columns

    @staticmethod
    def _gather_required_and_non_required_headers(metadata_df: Any, dataframe_headers: list[str]) -> list[dict]:
        """Takes in the original dataframe and determines whether each header is required or not. A header is required
        if all values are populated for that header. Otherwise, if some values are missing, or all values are missing,
        it's not considered a required header."""

        header_requirements = []

        na_replaced = metadata_df.replace({None: np.nan})
        for header in dataframe_headers:
            all_none = na_replaced[header].isna().all()
            some_none = na_replaced[header].isna().any()
            # if all rows are none for a given column, we set the default type to "string" type in TDR
            if all_none:
                header_requirements.append({"name": header, "required": False, "data_type": "string"})
            elif some_none:
                header_requirements.append({"name": header, "required": False})
            else:
                header_requirements.append({"name": header, "required": True})

        return header_requirements

    @staticmethod
    def _reformat_metadata(cleaned_metadata: list[dict]) -> dict:
        """Creates a dictionary where the key is the header name, and the value is a list of all values for that header
        using the newly cleaned data"""

        key_value_type_mappings = {}
        unique_headers = {key for row in cleaned_metadata for key in row}

        for header in unique_headers:
            for row in cleaned_metadata:
                value = row[header]
                if header not in key_value_type_mappings:
                    key_value_type_mappings[header] = [value]
                else:
                    key_value_type_mappings[header].append(value)
        return key_value_type_mappings

    def infer_schema(self) -> dict:
        logging.info(f"Inferring schema for table {self.table_name}")
        # create the dataframe
        metadata_df = pd.DataFrame(self.input_metadata)
        # Replace all nan with None
        metadata_df = metadata_df.where(pd.notnull(metadata_df), None)

        # find all headers that need to be renamed if they have "entity" in them and rename the headers
        headers_to_be_renamed = [{h: h.split(":")[1] for h in list(metadata_df.columns) if h.startswith("entity")}][0]
        metadata_df = metadata_df.rename(columns=headers_to_be_renamed)

        # start by gathering the column metadata by determining which headers are required or not
        column_metadata = self._gather_required_and_non_required_headers(metadata_df, list(metadata_df.columns))

        # drop columns where ALL values are None, but keep rows where some values are None
        # we keep the rows where some values are none because if we happen to have a different column that's none in
        # every row, we could end up with no data at the end
        all_none_columns_dropped_df = metadata_df.dropna(axis=1, how="all")
        cleaned_metadata = all_none_columns_dropped_df.to_dict(orient="records")
        key_value_type_mappings = self._reformat_metadata(cleaned_metadata)

        # check to see if all values corresponding to a header are of the same type
        self._check_type_consistency(key_value_type_mappings)

        columns = self._format_column_metadata(key_value_type_mappings)

        # combine the information about required headers with the data types that were collected
        for header_metadata in column_metadata:
            matching_metadata = [d for d in columns if d["name"] == header_metadata["name"]]
            if matching_metadata:
                header_metadata.update(matching_metadata[0])

        tdr_tables_json = {
            "name": self.table_name,
            "columns": column_metadata,
        }
        return tdr_tables_json


class GetPermissionsForWorkspaceIngest:
    def __init__(self, terra_workspace: TerraWorkspace, dataset_info: dict, added_to_auth_domain: bool = False):
        self.terra_workspace = terra_workspace
        self.dataset_info = dataset_info
        self.added_to_auth_domain = added_to_auth_domain

    def run(self) -> None:
        # Ensure dataset SA account is reader on Terra workspace.
        tdr_sa_account = self.dataset_info["ingestServiceAccount"]
        self.terra_workspace.update_user_acl(email=tdr_sa_account, access_level="READER")

        # Check if workspace has auth domain
        workspace_info = self.terra_workspace.get_workspace_info()
        auth_domain_list = workspace_info["workspace"]["authorizationDomain"]
        # Attempt to add tdr_sa_account to auth domain
        if auth_domain_list:
            for auth_domain_dict in auth_domain_list:
                auth_domain = auth_domain_dict["membersGroupName"]
                logging.info(f"TDR SA account {tdr_sa_account} needs to be added to auth domain group {auth_domain}")
            if self.added_to_auth_domain:
                logging.info("added_to_auth_domain has been set to true so assuming account has already been added")
            else:
                logging.info(
                    "Please add TDR SA account to auth domain group to allow access to workspace and then rerun with "
                    "added_to_auth_domain=True"
                )
                sys.exit(0)


class FilterAndBatchIngest:
    def __init__(
            self,
            tdr: TDR,
            filter_existing_ids: bool,
            unique_id_field: str,
            table_name: str,
            ingest_metadata: list[dict],
            dataset_id: str,
            file_list_bool: bool,
            ingest_waiting_time_poll: int,
            ingest_batch_size: int,
            bulk_mode: bool,
            cloud_type: str,
            update_strategy: str,
            load_tag: str,
            test_ingest: bool = False,
            dest_file_path_flat: bool = False,
            file_to_uuid_dict: Optional[dict] = None,
            sas_expire_in_secs: int = 3600,
            schema_info: Optional[dict] = None,
            terra_workspace: Optional[TerraWorkspace] = None
    ):
        self.tdr = tdr
        self.filter_existing_ids = filter_existing_ids
        self.unique_id_field = unique_id_field
        self.table_name = table_name
        self.ingest_metadata = ingest_metadata
        self.dataset_id = dataset_id
        self.file_list_bool = file_list_bool
        self.ingest_waiting_time_poll = ingest_waiting_time_poll
        self.ingest_batch_size = ingest_batch_size
        self.bulk_mode = bulk_mode
        self.cloud_type = cloud_type
        self.update_strategy = update_strategy
        self.load_tag = load_tag
        self.test_ingest = test_ingest
        self.dest_file_path_flat = dest_file_path_flat
        self.sas_expire_in_secs = sas_expire_in_secs
        self.terra_workspace = terra_workspace
        self.file_to_uuid_dict = file_to_uuid_dict
        # Used if you want to provide schema info for tables to make sure values match.
        # Should be dict with key being column name and value being dict with datatype
        self.schema_info = schema_info

    def run(self) -> None:
        if self.filter_existing_ids:
            # Filter out sample ids that are already in the dataset
            filtered_metrics = FilterOutSampleIdsAlreadyInDataset(
                ingest_metrics=self.ingest_metadata,
                dataset_id=self.dataset_id,
                tdr=self.tdr,
                target_table_name=self.table_name,
                filter_entity_id=self.unique_id_field
            ).run()
        else:
            filtered_metrics = self.ingest_metadata
        # If there are metrics to ingest then ingest them
        if filtered_metrics:
            # Batch ingest of table to table within dataset
            logging.info(f"Starting ingest of {self.table_name} into {self.dataset_id}")
            BatchIngest(
                ingest_metadata=filtered_metrics,
                tdr=self.tdr,
                target_table_name=self.table_name,
                dataset_id=self.dataset_id,
                batch_size=self.ingest_batch_size,
                bulk_mode=self.bulk_mode,
                cloud_type=self.cloud_type,
                update_strategy=self.update_strategy,
                waiting_time_to_poll=self.ingest_waiting_time_poll,
                test_ingest=self.test_ingest,
                load_tag=self.load_tag,
                file_list_bool=self.file_list_bool,
                dest_file_path_flat=self.dest_file_path_flat,
                file_to_uuid_dict=self.file_to_uuid_dict,
                schema_info=self.schema_info
            ).run()


class FilterOutSampleIdsAlreadyInDataset:
    def __init__(
            self,
            ingest_metrics: list[dict],
            dataset_id: str, tdr: TDR,
            target_table_name: str,
            filter_entity_id: str
    ):
        self.ingest_metrics = ingest_metrics
        self.tdr = tdr
        self.dataset_id = dataset_id
        self.target_table_name = target_table_name
        self.filter_entity_id = filter_entity_id

    def run(self) -> list[dict]:
        # Get all sample ids that already exist in dataset
        logging.info(
            f"Getting all {self.filter_entity_id} that already exist in table {self.target_table_name} in "
            f"dataset {self.dataset_id}"
        )

        data_set_sample_ids = self.tdr.get_data_set_sample_ids(
            dataset_id=self.dataset_id,
            target_table_name=self.target_table_name,
            entity_id=self.filter_entity_id
        )
        # Filter out rows that already exist in dataset
        filtered_ingest_metrics = [
            row
            for row in self.ingest_metrics
            if str(row[self.filter_entity_id]) not in data_set_sample_ids
        ]
        if len(filtered_ingest_metrics) < len(self.ingest_metrics):
            logging.info(
                f"Filtered out {len(self.ingest_metrics) - len(filtered_ingest_metrics)} rows that already exist in "
                f"dataset"
            )

            if filtered_ingest_metrics:
                return filtered_ingest_metrics
            else:
                logging.info("All rows filtered out as they all exist in dataset, nothing to ingest")
                return []
        else:
            logging.info("No rows were filtered out as they all do not exist in dataset")
            return filtered_ingest_metrics<|MERGE_RESOLUTION|>--- conflicted
+++ resolved
@@ -190,12 +190,7 @@
         uri = f"{self.TDR_LINK}/datasets/{dataset_id}/policies/{policy}/members"
         member_dict = {"email": user}
         logging.info(f"Adding user {user} to dataset {dataset_id} with policy {policy}")
-<<<<<<< HEAD
         self.request_util.run_request(uri=uri, method=POST, data=json.dumps(member_dict), content_type="application/json",)
-=======
-        self.request_util.run_request(
-            uri=uri, method=POST, data=json.dumps(member_dict))
->>>>>>> 8a576a7f
 
     def delete_dataset(self, dataset_id: str) -> None:
         """Delete dataset."""
