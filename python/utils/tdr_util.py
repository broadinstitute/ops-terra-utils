--- conflicted
+++ resolved
@@ -155,17 +155,9 @@
         logging.info(f"Submitted delete job {job_id} for file {file_id}")
         return job_id
 
-<<<<<<< HEAD
-    def delete_files(
-            self, file_ids: list[str], dataset_id: str, submit_all_jobs_and_check_status_after: bool = False
-    ) -> None:
-        """Delete multiple files from a dataset and monitor delete jobs until completion.
-        If submit_all_jobs_and_check_status after then will only monitor completion after submitting all jobs"""
-=======
     def delete_files(self, file_ids: list[str], dataset_id: str, batch_size_to_delete_files: int = 100) -> None:
         """Delete multiple files from a dataset in batches and monitor delete jobs until completion for each batch.
         Will submit batch of delete jobs, monitor all, and then proceed to next batch until all files are deleted."""
->>>>>>> 4317959e
         logging.info(f"Deleting {len(file_ids)} files from dataset {dataset_id}")
         total_files = len(file_ids)
         job_ids = []
