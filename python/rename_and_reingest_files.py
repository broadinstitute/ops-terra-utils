--- conflicted
+++ resolved
@@ -26,7 +26,6 @@
     parser = ArgumentParser(
         description="Copy and Rename files to workspace or bucket and reingest with new name")
     parser.add_argument("-i", "--dataset_id", required=True)
-<<<<<<< HEAD
     parser.add_argument(
         "-c",
         "--copy_and_ingest_batch_size",
@@ -87,29 +86,6 @@
         default=MAX_RETRIES,
         help=f"The maximum number of retries for a failed request. Defaults to {MAX_RETRIES} if not provided"
     )
-=======
-    parser.add_argument("-c", "--copy_and_ingest_batch_size", type=int, required=True,
-                        help="The number of rows to copy to temp location and then ingest at a time.")
-    parser.add_argument("-w", "--workers", type=int,
-                        help="How wide you want the copy of files to on prem", required=True)
-    parser.add_argument("-o", "--original_file_basename_column", required=True,
-                        help="The basename column which you want to rename. ie 'sample_id'")
-    parser.add_argument("-n", "--new_file_basename_column", required=True,
-                        help="The new basename column which you want the old one replace with. ie 'collab_sample_id'")
-    parser.add_argument("-t", "--dataset_table_name",
-                        required=True, help="The name of the table in TDR")
-    parser.add_argument("-ri", "--row_identifier", required=True,
-                        help="The unique identifier for the row in the table. ie 'sample_id'")
-    parser.add_argument("-b", "--billing_project", required=False,
-                        help="The billing project to copy files to. Used if temp_bucket is not provided")
-    parser.add_argument("-wn", "--workspace_name", required=False,
-                        help="The workspace to copy files to. Used if temp_bucket is not provided")
-    parser.add_argument("-tb", "--temp_bucket",
-                        help="The bucket to copy files to for rename. Used if workspace_name is not provided")
-    parser.add_argument("--max_retries", required=False, default=MAX_RETRIES,
-                        help=f"The maximum number of retries for a failed request.\
-                        Defaults to {MAX_RETRIES} if not provided")
->>>>>>> cf47f284
     parser.add_argument(
         "--max_backoff_time",
         required=False,
@@ -158,15 +134,9 @@
             access_url_without_bucket), new_file_name)
         return temp_path, updated_tdr_metadata_path, access_url
 
-<<<<<<< HEAD
     def _create_row_dict(
             self, row_dict: dict, file_ref_columns: list[str]
     ) -> Tuple[Optional[dict], Optional[list[dict]]]:
-=======
-    def _create_row_dict(self,
-                         row_dict: dict,
-                         file_ref_columns: list[str]) -> Tuple[Optional[dict], Optional[list[dict]]]:
->>>>>>> cf47f284
         """Go through each row and check each cell if it is a file and if it needs to be reingested.
         If so, create a new row dict with the new file path."""
         reingest_row = False
@@ -184,12 +154,8 @@
                 file_info = self.files_info.get(row_dict[column_name])
                 # Get potential temp path, updated tdr metadata path, and access url for file
                 temp_path, updated_tdr_metadata_path, access_url = self._create_paths(
-<<<<<<< HEAD
                     file_info, og_basename, new_basename
                 )
-=======
-                    file_info, og_basename, new_basename)
->>>>>>> cf47f284
                 # Check if access_url starts with og basename and then .
                 if os.path.basename(access_url).startswith(f"{og_basename}."):
                     self.total_files_to_reingest += 1
@@ -234,7 +200,6 @@
 
 
 class GetTempBucket:
-<<<<<<< HEAD
     def __init__(
             self,
             temp_bucket: str,
@@ -243,13 +208,6 @@
             dataset_info: dict,
             request_util: RunRequest
     ):
-=======
-    def __init__(self, temp_bucket: str,
-                 billing_project: str,
-                 workspace_name: str,
-                 dataset_info: dict,
-                 request_util: RunRequest):
->>>>>>> cf47f284
         self.temp_bucket = temp_bucket
         self.billing_project = billing_project
         self.workspace_name = workspace_name
@@ -282,14 +240,9 @@
                     "If temp_bucket is provided, billing_project and workspace_name must not be provided")
                 sys.exit(1)
             logging.info(
-<<<<<<< HEAD
                 f"""Using temp_bucket: {self.temp_bucket}. Make sure {self.dataset_info['ingestServiceAccount']}
                  has read permission to bucket"""
             )
-=======
-                f"Using temp_bucket: {self.temp_bucket}.\
-                Make sure {self.dataset_info['ingestServiceAccount']} has read permission to bucket")
->>>>>>> cf47f284
         return temp_bucket
 
 
@@ -320,17 +273,10 @@
         # Batch through rows to copy files down and ingest so if script fails partway through large
         # copy and ingest it will have copied over and ingested some of the files already
         logging.info(
-<<<<<<< HEAD
             f"""Batching {len(self.rows_to_ingest)} total rows into batches of {self.copy_and_ingest_batch_size} for
             copying to temp location and ingest"""
         )
         total_batches = len(self.rows_to_ingest) // self.copy_and_ingest_batch_size + 1
-=======
-            f"Batching {len(self.rows_to_ingest)} total rows into batches\
-            of {self.copy_and_ingest_batch_size} for copying to temp location and ingest")
-        total_batches = len(
-            self.rows_to_ingest) // self.copy_and_ingest_batch_size + 1
->>>>>>> cf47f284
         gcp_functions = GCPCloudFunctions()
         for i in range(0, len(self.rows_to_ingest), self.copy_and_ingest_batch_size):
             batch_number = i // self.copy_and_ingest_batch_size + 1
